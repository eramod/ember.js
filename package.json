{
  "name": "ember",
  "license": "MIT",
  "version": "2.6.0-canary",
  "keywords": [
    "ember-addon"
  ],
  "scripts": {
    "build": "ember build --environment production",
    "pretest": "ember build",
    "test": "bin/run-tests.js",
    "test:sauce": "bin/run-sauce-tests.js",
    "test:testem": "testem -f testem.dist.json",
    "test:blueprints": "node node-tests/nodetest-runner.js",
    "start": "ember serve",
    "docs": "ember ember-cli-yuidoc",
    "sauce:launch": "ember sauce:launch"
  },
  "repository": {
    "type": "git",
    "url": "https://github.com/emberjs/ember.js.git"
  },
  "devDependencies": {
    "aws-sdk": "~2.1.5",
    "babel-plugin-feature-flags": "~0.2.0",
    "babel-plugin-filter-imports": "~0.2.0",
    "bower": "~1.3.2",
    "broccoli-stew": "^1.2.0",
    "chalk": "^0.5.1",
    "ember-cli": "^2.2.0-beta.2",
    "ember-cli-blueprint-test-helpers": "^0.9.0",
    "ember-cli-dependency-checker": "^1.2.0",
    "ember-cli-internal-test-helpers": "^0.7.0",
    "ember-cli-sauce": "^1.4.2",
    "ember-cli-yuidoc": "0.7.0",
    "ember-publisher": "0.0.7",
    "emberjs-build": "0.6.1",
    "express": "^4.5.0",
    "finalhandler": "^0.4.0",
    "github": "^0.2.3",
<<<<<<< HEAD
    "glimmer-engine": "tildeio/glimmer#a1d0a23",
    "glob": "^5.0.13",
=======
    "glimmer-engine": "tildeio/glimmer#d6ae47a",
    "glob": "~4.3.2",
>>>>>>> 2744fd52
    "htmlbars": "0.14.14",
    "mocha": "^2.4.5",
    "mocha-only-detector": "0.0.2",
    "qunit-extras": "^1.4.0",
    "qunitjs": "^1.20.0",
    "rimraf": "^2.5.2",
    "route-recognizer": "0.1.5",
    "rsvp": "~3.1.0",
    "serve-static": "^1.10.0",
    "simple-dom": "^0.2.7",
    "testem": "^1.0.0-rc.3"
  },
  "dependencies": {
    "ember-cli-get-component-path-option": "^1.0.0",
    "ember-cli-normalize-entity-name": "^1.0.0",
    "ember-cli-path-utils": "^1.0.0",
    "ember-cli-string-utils": "^1.0.0",
    "ember-cli-test-info": "^1.0.0",
    "ember-cli-valid-component-name": "^1.0.0"
  }
}<|MERGE_RESOLUTION|>--- conflicted
+++ resolved
@@ -38,13 +38,8 @@
     "express": "^4.5.0",
     "finalhandler": "^0.4.0",
     "github": "^0.2.3",
-<<<<<<< HEAD
-    "glimmer-engine": "tildeio/glimmer#a1d0a23",
+    "glimmer-engine": "tildeio/glimmer#d6ae47a",
     "glob": "^5.0.13",
-=======
-    "glimmer-engine": "tildeio/glimmer#d6ae47a",
-    "glob": "~4.3.2",
->>>>>>> 2744fd52
     "htmlbars": "0.14.14",
     "mocha": "^2.4.5",
     "mocha-only-detector": "0.0.2",
