--- conflicted
+++ resolved
@@ -2,11 +2,7 @@
   "name": "ember",
   "bpm": "1.0.0",
   "dependencies": {
-<<<<<<< HEAD
-    "ember": "1.1.2"
-=======
     "ember": "1.2.0-beta.3"
->>>>>>> 81c2ff38
   },
   "dependencies:development": {
     "spade-qunit": "~> 1.0.0"
