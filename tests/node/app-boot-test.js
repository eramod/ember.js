--- conflicted
+++ resolved
@@ -30,96 +30,6 @@
 var SimpleDOM = require('simple-dom');
 var URL = require('url');
 
-<<<<<<< HEAD
-QUnit.module("App boot");
-
-if (canUseInstanceInitializers && canUseApplicationVisit) {
-
-  QUnit.test("App is created without throwing an exception", function() {
-    var App;
-    var domHelper = new DOMHelper(new SimpleDOM.Document());
-
-    Ember.run(function() {
-
-      App = createApplication();
-
-      App.instanceInitializer({
-        name: 'stub-renderer',
-        initialize: function(app) {
-          app.registry.register('renderer:-dom', {
-            create: function() {
-              return new Ember.View._Renderer(domHelper);
-            }
-          });
-        }
-      });
-
-      App.visit('/');
-    });
-
-    QUnit.ok(App);
-  });
-
-  QUnit.test("It is possible to render a view with {{link-to}} in Node", function() {
-    QUnit.stop();
-
-    var run = Ember.run;
-    var app;
-    var URL = require('url');
-    var document = new SimpleDOM.Document();
-
-    var domHelper = new DOMHelper(document);
-    domHelper.protocolForURL = function(url) {
-      var protocol = URL.parse(url).protocol;
-      return (protocol == null) ? ':' : protocol;
-    };
-
-    run(function() {
-      app = createApplication();
-
-      app.Router.map(function() {
-        this.route('photos');
-      });
-
-      app.instanceInitializer({
-        name: 'register-application-template',
-        initialize: function(app) {
-          app.registry.register('renderer:-dom', {
-            create: function() {
-              return new Ember.View._Renderer(domHelper);
-            }
-          });
-          app.registry.register('template:application', compile("<h1>{{#link-to 'photos'}}Go to photos{{/link-to}}</h1>"));
-        }
-      });
-    });
-
-    app.visit('/').then(function(instance) {
-      QUnit.start();
-
-      var morph = {
-        contextualElement: document.body,
-        setContent: function(element) {
-          this.element = element;
-        }
-      };
-
-      var view = instance.view;
-
-      view._morph = morph;
-
-      var renderer = view.renderer;
-
-      run(function() {
-        renderer.renderTree(view);
-      });
-
-      var serializer = new SimpleDOM.HTMLSerializer(SimpleDOM.voidMap);
-      var serialized = serializer.serialize(morph.element);
-      ok(serialized.match(/href="\/photos"/), "Rendered output contains /photos: " + serialized);
-    });
-  });
-=======
 var run = Ember.run;
 
 var domHelper = createDOMHelper();
@@ -134,7 +44,6 @@
   });
 
   return App;
->>>>>>> 03003966
 }
 
 function createDOMHelper() {
@@ -238,9 +147,6 @@
     ok(serializer.serialize(view.element).match(/<h1>Hello World<\/h1>/));
   });
 
-<<<<<<< HEAD
-  return App;
-=======
   QUnit.test("It is possible to render a view with a nested {{view}} helper in Node", function() {
     var View = Ember.Component.extend({
       renderer: new Ember.View._Renderer(new DOMHelper(new SimpleDOM.Document())),
@@ -327,5 +233,4 @@
       assertHTMLMatches(element.firstChild, /<div id="ember(.*)" class="ember-view"><p><em>photos<\/em><\/p><\/div>/);
     });
   });
->>>>>>> 03003966
 }