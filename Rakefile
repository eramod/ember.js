--- conflicted
+++ resolved
@@ -28,12 +28,8 @@
   username = ENV['GH_USERNAME'] || repoUrl[2] # username part of origin url
   repo = ENV['GH_REPO'] || repoUrl[3] # repository name part of origin url
 
-<<<<<<< HEAD
-  token = ENV['GH_OAUTH_TOKEN']
-
-=======
   token = ENV["GH_OAUTH_TOKEN"]
->>>>>>> e2d22aa0
+
   uploader = GithubUploader.new(login, username, repo, token)
   uploader.authorize
 
