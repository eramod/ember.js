/* jshint node: true */

var fs  = require('fs');
var util = require('util');
var path = require('path');
var pickFiles = require('broccoli-static-compiler');
var transpileES6 = require('broccoli-es6-module-transpiler');
var mergeTrees = require('broccoli-merge-trees');
var defeatureify = require('broccoli-defeatureify');
var concat = require('broccoli-concat');
var uglifyJavaScript = require('broccoli-uglify-js');
var writeFile = require('broccoli-file-creator');
var moveFile = require('broccoli-file-mover');
var removeFile = require('broccoli-file-remover');
var jshintTree = require('broccoli-jshint');
var replace = require('broccoli-replace');
var es3recast = require('broccoli-es3-safe-recast');

var calculateVersion = require('./lib/calculate-version');

var env = process.env.EMBER_ENV || 'development';
var disableJSHint = !!process.env.NO_JSHINT || false;
var disableDefeatureify = !!process.env.NO_DEFEATUREIFY || env === 'development' || false;

var generateTemplateCompiler = require('./lib/broccoli-ember-template-compiler-generator');
var inlineTemplatePrecompiler = require('./lib/broccoli-ember-inline-template-precompiler');

/*
  Defeatureify is used in the ember-dev package to enable or remove features and
  strip debug statements during the Ember.js build process.  Used largely for
  removing features.  An example might look like this:

  ```
    if (Ember.FEATURES.isEnabled('ember-metal-is-present')) {
      ...
    }
  ```

  The `...` and if block would be stripped out of final output unless
  `features.json` has `ember-metal-is-present` set to true.
 */
function defeatureifyConfig(options) {
  var stripDebug = false;
  var options = options || {};
  var configJson = JSON.parse(fs.readFileSync("features.json").toString());

  if (configJson.hasOwnProperty('stripDebug')) { stripDebug = configJson.stripDebug; }
  if (options.hasOwnProperty('stripDebug')) { stripDebug = options.stripDebug; }

  return {
    enabled:           options.features || configJson.features,
    debugStatements:   options.debugStatements || configJson.debugStatements,
    namespace:         options.namespace || configJson.namespace,
    enableStripDebug:  stripDebug
  };
}

/*
  Returns a tree picked from `packages/#{packageName}/lib` and then move `main.js` to `/#{packageName}.js`.
 */
function vendoredPackage(packageName) {
  /*
    For example:
      Given the following dir:
        /packages/metamorph
          └── lib
            └── main.js
      Then tree would be:
        /metamorph
          └── main.js
   */
  var libTree = pickFiles('packages/' + packageName + '/lib', {
    files: ['main.js'],
    srcDir: '/',
    destDir: '/' + packageName
  });

  /*
    Then we move the main.js to packageName.js
    Given:
      /metamorph
        └── main.js
    Then:
      /metamorph
        └── metamorph.js
   */
  var sourceTree = moveFile(libTree, {
    srcFile: packageName + '/main.js',
    destFile: '/' + packageName + '.js'
  });

  if (env !== 'development') {
    sourceTree = es3recast(sourceTree);
  }

  return sourceTree;
}

/*
  Responsible for concatenating ES6 modules together wrapped in loader and iife
  (immediately-invoked function expression)
 */
function concatES6(sourceTrees, options) {
  // see vendoredPackage
  var loader = vendoredPackages['loader'];
  var inputFiles = options.inputFiles;
  var destFile = options.destFile;


  // if given an array of trees merge into single tree
  if (util.isArray(sourceTrees)) {
    sourceTrees = mergeTrees(sourceTrees, {overwrite: true});
  }

  sourceTrees = transpileES6(sourceTrees, {
    moduleName: true
  });

<<<<<<< HEAD
=======
  /*
    In order to ensure that tree is compliant with older Javascript versions we
    recast these trees here.  For example, in ie6 the following would be an
error:

    ```
     {default: "something"}.default
    ```

    However, in ECMA5 this is allowed.  es3recast will convert the above into:

    ```
     {default: "something"}['default']
    ```
   */
>>>>>>> 6943ac5d
  if (options.es3Safe) {
    sourceTrees = es3recast(sourceTrees);
  }

<<<<<<< HEAD
=======
  // see defeatureify
>>>>>>> 6943ac5d
  if (!disableDefeatureify) {
    sourceTrees = defeatureify(sourceTrees, defeatureifyConfig(options.defeatureifyOptions));
  }

  var concatTrees = [loader, 'generators', iifeStart, iifeStop, sourceTrees];
  if (options.includeLoader === true) {
    inputFiles.unshift('loader.js');
  }

  if (options.bootstrapModule) {
    var bootstrapTree = writeFile('bootstrap', 'requireModule("' + options.bootstrapModule + '");\n');
    concatTrees.push(bootstrapTree);
    inputFiles.push('bootstrap');
  }

  // do not modify inputFiles after here (otherwise IIFE will be messed up)
  if (options.wrapInIIFE !== false) {
    inputFiles.unshift('iife-start');
    inputFiles.push('iife-stop');
  }

  if (options.includeLicense !== false) {
    inputFiles.unshift('license.js');
  }

  if (options.vendorTrees) { concatTrees.push(options.vendorTrees); }

  // concats the local `concatTrees` variable see concat options here:
  // https://github.com/rlivsey/broccoli-concat/blob/master/README.md
  return concat(mergeTrees(concatTrees), {
    wrapInEval: options.wrapInEval,
    inputFiles: inputFiles,
    outputFile: destFile
  });
}

/*
  Creates tree from tests for use later in distTrees output
 */
var testConfig = pickFiles('tests', {
  srcDir: '/',
  files: ['**/*.*'],
  destDir: '/tests'
});

/*
  This actually replaces {{FEATURES}} with the contents of the features section
  in feature.json (https://github.com/emberjs/ember.js/blob/master/features.json#L2-L16).
  The defeatureifyConfig function moves the features property to enabled
  (https://github.com/emberjs/ember.js/blob/master/Brocfile.js#L35) since
  broccoli-defeatureify requires that format.
*/
testConfig = replace(testConfig, {
  files: [ 'tests/ember_configuration.js' ],
  patterns: [
    { match: /\{\{FEATURES\}\}/g, replacement: JSON.stringify(defeatureifyConfig().enabled) }
  ]
});

// List of bower component trees that require no special handling.  These will
// be included in the distTrees for use within testsConfig/index.html
var bowerFiles = [
  pickFiles('config/package_manager_files', {
    srcDir: '/',
    destDir: '/'
  }),

  pickFiles('bower_components/qunit/qunit', {
    srcDir: '/',
    destDir: '/qunit'
  }),

  pickFiles('bower_components/jquery/dist', {
    files: ['jquery.js'],
    srcDir: '/',
    destDir: '/jquery'
  }),

  pickFiles('bower_components/handlebars', {
    files: ['handlebars.js'],
    srcDir: '/',
    destDir: '/handlebars'
  }),
];

bowerFiles = mergeTrees(bowerFiles);

// iife - Immediately Invoking Function Expression
// http://en.wikipedia.org/wiki/Immediately-invoked_function_expression
var iifeStart = writeFile('iife-start', '(function() {');
var iifeStop  = writeFile('iife-stop', '})();');

/*
  For use in dependency resolution.  If referenced from within
  `lib/pacakage.js` under the vendorRequirements property will resolve
  dependency graph on behalf of requiring library.

  For example:
    ```
      'ember-metal': {trees: null,  vendorRequirements: ['backburner']}
    ```
 */
var vendoredPackages = {
  'loader':           vendoredPackage('loader'),
<<<<<<< HEAD
  'rsvp':             rsvp(),
  'metamorph':        vendoredPackage('metamorph'),
  'backburner':       vendoredPackage('backburner'),
  'router':           vendoredPackage('router'),
  'route-recognizer': vendoredPackage('route-recognizer')
=======
  'rsvp':             vendoredEs6Package('rsvp'),
  'backburner':       vendoredEs6Package('backburner'),
  'router':           vendoredEs6Package('router.js'),
  'route-recognizer': vendoredEs6Package('route-recognizer'),
  'morph':            htmlbarsPackage('morph')
>>>>>>> 6943ac5d
};

var emberHandlebarsCompiler = pickFiles('packages/ember-handlebars-compiler/lib', {
  files: ['main.js'],
  srcDir: '/',
  destDir: '/'
});
var templateCompilerTree = generateTemplateCompiler(emberHandlebarsCompiler, { srcFile: 'main.js'});

var packages = require('./lib/packages');

function es6Package(packageName) {
  var pkg = packages[packageName],
      libTree;

  /*
    Prematurely returns if already defined. Trees is (will be) an object that looks like:

    ```
      {lib: libTree, compiledTree: compiledTrees, vendorTrees: vendorTrees};
    ```
  */
  if (pkg['trees']) {
    return pkg['trees'];
  }

  /*
    Recursively load dependency graph as outlined in `lib/packages.js`

    #TODO: moar detail!!!
  */
  var dependencyTrees = packageDependencyTree(packageName);
  var vendorTrees = packages[packageName].vendorTrees;

  /*
    For packages that are maintained by ember we assume the following structure:

    ```
    packages/ember-extension-support
      ├── lib
      │   ├── container_debug_adapter.js
      │   ├── data_adapter.js
      │   ├── initializers.js
      │   └── main.js
      ├── package.json
      └── tests
          ├── container_debug_adapter_test.js
          └── data_adapter_test.js
    ```

    And the following following will manipulate the above tree into something
    usuable for distribution
  */


  /*
    The following command will give us a libeTree which will look like the following:

    ```
      ember-extension-support
         ├── container_debug_adapter.js
         ├── data_adapter.js
         ├── initializers.js
         └── main.js
    ```

  */
  libTree = pickFiles('packages/' + packageName + '/lib', {
    srcDir: '/',
    files: ['**/*.js'],
    destDir: packageName
  });

  /*
   Will rename the main.js file to packageName.js.

    ```
      ember-extension-support
         ├── container_debug_adapter.js
         ├── data_adapter.js
         ├── initializers.js
         └── ember-extension-support.js
    ```
  */
  libTree = moveFile(libTree, {
    srcFile: packageName + '/main.js',
    destFile: packageName + '.js'
  });

  /*
     Add templateCompiler to libTree.  This is done to ensure that the templates
     are precompiled with the local version of `ember-handlebars-compiler` (NOT
     the `npm` version), and includes any changes.  Specifically, so that you
     can work on the template compiler and still have functional builds.
  */
  libTree = mergeTrees([libTree, templateCompilerTree]);

  /*
    Utilizing the templateCompiler to compile inline handlebars templates to
    handlebar template functions.  This is done so that only Handlebars runtime
    is required instead of all of Handlebars.
  */
  libTree = inlineTemplatePrecompiler(libTree);

  // Remove templateCompiler from libTree as it is no longer needed.
  libTree = removeFile(libTree, {
    srcFile: 'ember-template-compiler.js'
  });

  var libJSHintTree = jshintTree(libTree);

  var testTree = pickFiles('packages/' + packageName + '/tests', {
    srcDir: '/',
    files: ['**/*.js'],
    destDir: '/' + packageName + '/tests'
  });

  var testJSHintTree = jshintTree(testTree);

  /*
    Merge jshint into testTree in order to ensure that if you have a jshint
    failure you'll see them fail in your browser tests
  */
  var testTrees;
  if (disableJSHint) {
    testTrees = testTree;
  } else {
    testTrees = mergeTrees([testTree, libJSHintTree, testJSHintTree]);
  }

  var compiledLib = concatES6([dependencyTrees, libTree], {
    includeLoader: true,
    vendorTrees: vendorTrees,
    inputFiles: [packageName + '/**/*.js', packageName + '.js'],
    destFile: '/packages/' + packageName + '.js'
  });
  var compiledTrees = [compiledLib];

  /*
    Produces tree for packages.  This will eventually be merged into a single
    file for use in browser tests.
  */
  var compiledTest = concatES6(testTrees, {
    includeLoader: false,
    inputFiles: ['**/*.js'],
    destFile: '/packages/' + packageName + '-tests.js'
  });
  if (!pkg.skipTests) { compiledTrees.push(compiledTest); }

  compiledTrees = mergeTrees(compiledTrees);

  /*
    Memoizes trees.  Guard above ensures that if this is set will automatically return.
  */
  pkg['trees'] = {lib: libTree, compiledTree: compiledTrees, vendorTrees: vendorTrees};

  // tests go boom if you try to pick them and they don't exists
  if (!pkg.skipTests) { pkg['trees'].tests = testTrees; }

  // Baboom!!  Return the trees.
  return pkg.trees;
}

/*
  Iterate over dependencyTree as specified within `lib/packages.js`.  Make sure
  all dependencies are met for each package
*/
function packageDependencyTree(packageName) {
  var dependencyTrees = packages[packageName]['dependencyTrees'];

  // Return if we've already processed this package
  if (dependencyTrees) {
    return dependencyTrees;
  } else {
    dependencyTrees = [];
  }

  var requiredDependencies = packages[packageName]['requirements'] || [];
  var vendoredDependencies = packages[packageName]['vendorRequirements'] || [];

  var libTrees = [];
  var vendorTrees = [];

  // Push vendorPackage tree onto vendorTrees array local hash lookup.  See
  // above.
  vendoredDependencies.forEach(function(dependency) {
    vendorTrees.push(vendoredPackages[dependency]);
  });

  /*
    For example (simplified for demonstration):
    ```
      {
        'ember-views':   {requirements: ['ember-runtime']},
        'ember-runtime': {requirements: ['container', 'ember-metal']},
        'container':     {requirements: []},
        'ember-metal':   {requirements: []}
      }
    ```

    When processing `ember-views` will process dependencies (this is recursive).
    This will call itself on `ember-runtime` which will in turn call itself on
    `container` and then `ember-metal` which (because it has no requirements)
    will terminate the recursion.

    Finally each recurse will return the dependency's lib tree.  So we end with
    an array of lib trees for each dependency in the graph
  */
  requiredDependencies.forEach(function(dependency) {
    libTrees.concat(packageDependencyTree(dependency));
    libTrees.push(es6Package(dependency).lib);
  }, this);

  /*
    Merge and return dependencyTrees.  Overwrite _MUST_ occur in order to
    prevent requirements from stepping on one another.
  */
  packages[packageName]['vendorTrees']            = mergeTrees(vendorTrees, {overwrite: true});
  return packages[packageName]['dependencyTrees'] = mergeTrees(libTrees, {overwrite: true});
}

var vendorTrees          = [];
var sourceTrees          = [];
var testTrees            = [];
var compiledPackageTrees = [];

for (var packageName in packages) {
  es6Package(packageName);
  var currentPackage = packages[packageName];
  var packagesTrees = currentPackage['trees'];

  if (currentPackage['vendorRequirements']) {
    currentPackage['vendorRequirements'].forEach(function(dependency) {
      vendorTrees.push(vendoredPackages[dependency]);
    });
  }

  if (packagesTrees.lib) {
    sourceTrees.push(packagesTrees.lib);
  }

  if (packagesTrees.compiledTree) {
    compiledPackageTrees.push(packagesTrees.compiledTree);
  }

  if (packagesTrees.tests) {
    testTrees.push(packagesTrees.tests);
  }
}

compiledPackageTrees = mergeTrees(compiledPackageTrees);
vendorTrees = mergeTrees(vendorTrees);
sourceTrees = mergeTrees(sourceTrees);
testTrees   = mergeTrees(testTrees);

<<<<<<< HEAD
function rsvp() {
  var tree = pickFiles('bower_components/rsvp/lib', {
=======

function htmlbarsPackage(packageName) {
  var tree = pickFiles('bower_components/htmlbars/packages/' + packageName + '/lib', {
    srcDir: '/',
    destDir: '/' + packageName
  });

  tree = moveFile(tree, {
    srcFile: '/' + packageName + '/main.js',
    destFile: packageName + '.js'
  });

  return transpileES6(tree, {
    moduleName: true
  });
}

/*
  Relies on bower to install other Ember micro libs.  Assumes that /lib is
  available and contains all the necessary ES6 modules necessary for the library
to be required.  And compiles them.
*/
function vendoredEs6Package(packageName) {
  var tree = pickFiles('bower_components/' + packageName + '/lib', {
>>>>>>> 6943ac5d
    srcDir: '/', destDir: '/'
  });

  var sourceTree = transpileES6(tree, {
    moduleName: true
  });

  if (env !== 'development') {
    sourceTree = es3recast(sourceTree);
  }

  return sourceTree;
}

<<<<<<< HEAD
=======
/*
 Takes sourceTrees and compiles / concats into ember.js (final output).  If
 non-development will ensure that output is ES3 compliant.
*/
>>>>>>> 6943ac5d
var compiledSource = concatES6(sourceTrees, {
  es3Safe: env !== 'development',
  includeLoader: true,
  bootstrapModule: 'ember',
  vendorTrees: vendorTrees,
  inputFiles: ['**/*.js'],
  destFile: '/ember.js'
});


/*
  Resolves dependencies for ember-runtime and compiles / concats them to /ember-runtime.js

  Dependency graph looks like this:

  ```
    'ember-runtime': {vendorRequirements: ['rsvp'], requirements: ['container', 'ember-metal']}
  ```
*/
function buildRuntimeTree() {
  es6Package('ember-runtime');
  var runtimeTrees = [packages['ember-runtime'].trees.lib];
  var runtimeVendorTrees = packages['ember-runtime'].vendorRequirements.map(function(req){ return vendoredPackages[req];});
  packages['ember-runtime'].requirements.forEach(function(req){
    es6Package(req);
    runtimeTrees.push(packages[req].trees.lib);
    (packages[req].vendorRequirements || []).forEach(function(vreq) {
      runtimeVendorTrees.push(vendoredPackages[vreq]);
    });
  });

  var compiledRuntime = concatES6(mergeTrees(runtimeTrees), {
    includeLoader: true,
    bootstrapModule: 'ember-runtime',
    vendorTrees: mergeTrees(runtimeVendorTrees),
    inputFiles: ['**/*.js'],
    destFile: '/ember-runtime.js'
  });

  return compiledRuntime;
}

// Takes original source file and removes the ember-debug package.
var prodCompiledSource = removeFile(sourceTrees, {
  srcFile: 'ember-debug.js'
});

// Generates prod build.  defeatureify increases the overall runtime speed of ember.js by
// ~10%.  See defeatureify.
prodCompiledSource = concatES6(prodCompiledSource, {
  es3Safe: env !== 'development',
  includeLoader: true,
  bootstrapModule: 'ember',
  vendorTrees: vendorTrees,
  inputFiles: ['**/*.js'],
  destFile: '/ember.prod.js',
  defeatureifyOptions: {stripDebug: true}
});

// Take prod output and minify.  This reduces filesize (as you'd expect)
var minCompiledSource = moveFile(prodCompiledSource, {
  srcFile: 'ember.prod.js',
  destFile: 'ember.min.js'
});
minCompiledSource = uglifyJavaScript(minCompiledSource, {
  mangle: true,
  compress: true
});

// Take testsTrees and compile them for consumption in the browser test suite.
var compiledTests = concatES6(testTrees, {
  es3Safe: env !== 'development',
  includeLoader: true,
  inputFiles: ['**/*.js'],
  destFile: '/ember-tests.js'
});

var distTrees = [templateCompilerTree, compiledSource, compiledTests, testConfig, bowerFiles];

// If you are not running in dev add Production and Minify build to distTrees.
// This ensures development build speed is not affected by unnecessary
// minification and defeaturification
if (env !== 'development') {
  distTrees.push(prodCompiledSource);
  distTrees.push(minCompiledSource);
  distTrees.push(buildRuntimeTree());
}

// merge distTrees and sub out version placeholders for distribution
distTrees = mergeTrees(distTrees);
distTrees = replace(distTrees, {
  files: [ '**/*.js', '**/*.json' ],
  patterns: [
    { match: /VERSION_STRING_PLACEHOLDER/g, replacement: calculateVersion }
  ]
});

module.exports = distTrees;<|MERGE_RESOLUTION|>--- conflicted
+++ resolved
@@ -116,8 +116,6 @@
     moduleName: true
   });
 
-<<<<<<< HEAD
-=======
   /*
     In order to ensure that tree is compliant with older Javascript versions we
     recast these trees here.  For example, in ie6 the following would be an
@@ -133,15 +131,11 @@
      {default: "something"}['default']
     ```
    */
->>>>>>> 6943ac5d
   if (options.es3Safe) {
     sourceTrees = es3recast(sourceTrees);
   }
 
-<<<<<<< HEAD
-=======
   // see defeatureify
->>>>>>> 6943ac5d
   if (!disableDefeatureify) {
     sourceTrees = defeatureify(sourceTrees, defeatureifyConfig(options.defeatureifyOptions));
   }
@@ -246,19 +240,11 @@
  */
 var vendoredPackages = {
   'loader':           vendoredPackage('loader'),
-<<<<<<< HEAD
-  'rsvp':             rsvp(),
-  'metamorph':        vendoredPackage('metamorph'),
-  'backburner':       vendoredPackage('backburner'),
-  'router':           vendoredPackage('router'),
-  'route-recognizer': vendoredPackage('route-recognizer')
-=======
   'rsvp':             vendoredEs6Package('rsvp'),
   'backburner':       vendoredEs6Package('backburner'),
   'router':           vendoredEs6Package('router.js'),
   'route-recognizer': vendoredEs6Package('route-recognizer'),
   'morph':            htmlbarsPackage('morph')
->>>>>>> 6943ac5d
 };
 
 var emberHandlebarsCompiler = pickFiles('packages/ember-handlebars-compiler/lib', {
@@ -514,10 +500,6 @@
 sourceTrees = mergeTrees(sourceTrees);
 testTrees   = mergeTrees(testTrees);
 
-<<<<<<< HEAD
-function rsvp() {
-  var tree = pickFiles('bower_components/rsvp/lib', {
-=======
 
 function htmlbarsPackage(packageName) {
   var tree = pickFiles('bower_components/htmlbars/packages/' + packageName + '/lib', {
@@ -542,7 +524,6 @@
 */
 function vendoredEs6Package(packageName) {
   var tree = pickFiles('bower_components/' + packageName + '/lib', {
->>>>>>> 6943ac5d
     srcDir: '/', destDir: '/'
   });
 
@@ -557,13 +538,10 @@
   return sourceTree;
 }
 
-<<<<<<< HEAD
-=======
 /*
  Takes sourceTrees and compiles / concats into ember.js (final output).  If
  non-development will ensure that output is ES3 compliant.
 */
->>>>>>> 6943ac5d
 var compiledSource = concatES6(sourceTrees, {
   es3Safe: env !== 'development',
   includeLoader: true,
