GIT
  remote: https://github.com/emberjs/ember-dev.git
  revision: 662016f838fffec5520ad1cfb80a78bf40b9aa30
  branch: master
  specs:
    ember-dev (0.1)
      aws-sdk
      colored
      execjs
      grit
      kicker
      puma
      rack
      rake-pipeline (~> 0.8.0)
      rake-pipeline-web-filters (~> 0.7.0)
      uglifier

GIT
  remote: https://github.com/livingsocial/rake-pipeline.git
  revision: a75d96fbadcc659a35a0ae59212e0bc60b58cc54
  specs:
    rake-pipeline (0.8.0)
      json
      rake (~> 10.1.0)
      thor

PATH
  remote: .
  specs:
<<<<<<< HEAD
    ember-source (1.8.0.pre)
      handlebars-source (~> 1.0)
=======
    ember-source (1.9.0.beta.1.canary)
      handlebars-source (~> 2.0)
>>>>>>> e996eacc

GEM
  remote: https://rubygems.org/
  specs:
    aws-sdk (1.35.0)
      json (~> 1.4)
      nokogiri (>= 1.4.4)
      uuidtools (~> 2.1)
    colored (1.2)
    diff-lcs (1.2.5)
    execjs (2.0.2)
    ffi (1.9.3)
    grit (2.5.0)
      diff-lcs (~> 1.1)
      mime-types (~> 1.15)
      posix-spawn (~> 0.3.6)
    handlebars-source (2.0.0)
    json (1.8.1)
    kicker (3.0.0)
      listen (~> 1.3.0)
      notify (~> 0.5.2)
    listen (1.3.1)
      rb-fsevent (>= 0.9.3)
      rb-inotify (>= 0.9)
      rb-kqueue (>= 0.2)
    mime-types (1.25.1)
    mini_portile (0.5.2)
    nokogiri (1.6.1)
      mini_portile (~> 0.5.0)
    notify (0.5.2)
    posix-spawn (0.3.8)
    puma (2.8.0)
      rack (>= 1.1, < 2.0)
    rack (1.5.2)
    rake (10.1.1)
    rake-pipeline-web-filters (0.7.0)
      rack
      rake-pipeline (~> 0.6)
    rb-fsevent (0.9.4)
    rb-inotify (0.9.3)
      ffi (>= 0.5.0)
    rb-kqueue (0.2.2)
      ffi (>= 0.5.0)
    thor (0.18.1)
    uglifier (2.4.0)
      execjs (>= 0.3.0)
      json (>= 1.8.0)
    uuidtools (2.1.4)

PLATFORMS
  ruby

DEPENDENCIES
  ember-dev!
  ember-source!
  rake-pipeline!<|MERGE_RESOLUTION|>--- conflicted
+++ resolved
@@ -27,13 +27,8 @@
 PATH
   remote: .
   specs:
-<<<<<<< HEAD
-    ember-source (1.8.0.pre)
-      handlebars-source (~> 1.0)
-=======
     ember-source (1.9.0.beta.1.canary)
       handlebars-source (~> 2.0)
->>>>>>> e996eacc
 
 GEM
   remote: https://rubygems.org/
