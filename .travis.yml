---
language: node_js
node_js:
  - "0.10"

sudo: false

cache:
  directories:
    - node_modules
    - bower_components

before_install:
  - "npm config set spin false"
  - "npm install -g npm@^2"
  - "npm --version"

install:
  - "npm install"

after_success:
  - "./bin/publish_builds"

script:
  - npm test

after_script:
    - ember stop-sauce-connect

branches:
  only:
    - master
    - beta
    - stable

env:
  global:
    - SAUCE_USERNAME=ember-ci
    - SAUCE_ACCESS_KEY=b5cff982-069f-4a0d-ac34-b77e57c2e295
    - DISABLE_SOURCE_MAPS=true
    - BROCCOLI_ENV=production
    - S3_BUILD_CACHE_BUCKET=emberjs-build-cache
    - S3_BUCKET_NAME=builds.emberjs.com
    - secure: "SHnuJ4A3QbSc3LV2fYynDPbbSbhVl0ZWnCiKPuRgwnddDnoSaMQUY2RqyHdtsQGdUZCOeNaMvYUhYx6hzxBVHn0yuN3KA20aSwvYdwaMgZXfJi+lyxgsEI8iYdksWXvVbCAyKM8zjTWXUtNcMBGtsGYOfdD41wfZgI8GsI0YYJc="
    - secure: ! 'KXJmcGLpnxnPmmei/qPNVcdQxLX1xyYIaVocinQ0YAjtBvCtAwg63EWMFnGp

      VIzUNikE+Cej3g+nwEdDJiL1c9NFPL+zCnriR2iMVjPak+IQaG3YcMm0T+hY

      /WLEPAquZBKw1gU6lBEUuDumTlkXQQdHz3cJYoidAXz3uV1EXIU='
    - secure: ! 'qCW0BVNFuQjAI53pvvE6oeGxtEdZ+RlvcCpYjU4vxEjedidEEcHKtIVh7d7J

      PZ8DNTxX0zsp2jjY8NwTR5MC8NBH+J5VjuTSGv82t5sm0i0jzaBmOOSLbKqH

      I/BFT0MbnR6JVCZiPV7TCWPgY1gvgZ6TEEIKGqauDMUBdL8ZK6I='
    - secure: e0yxVfwVW61d3Mi/QBOsY6Rfd1mZd3VXUd9xNRoz/fkvQJRuVwDe7oG3NOuJ4LZzvMw7BJ+zpDV9D8nKhAyPEEOgpkkMHUB7Ds83pHG4qSMzm4EAwBCadDLXCQirldz8dzN5FAqgGucXoj5fj/p2SKOkO6qWIZveGr8pdBJEG1E=
  matrix:
    - TEST_SUITE=each-package-tests
    - TEST_SUITE=built-tests EMBER_ENV=production DISABLE_JSCS=true DISABLE_JSHINT=true
    - TEST_SUITE=old-jquery
    - TEST_SUITE=extend-prototypes
<<<<<<< HEAD
    - TEST_SUITE=node DISABLE_JSCS=true DISABLE_JSHINT=true
=======
    - TEST_SUITE=node DISABLE_JSCS=true DISABLE_JSHINT=true
    - TEST_SUITE=sauce
>>>>>>> 2615a955
<|MERGE_RESOLUTION|>--- conflicted
+++ resolved
@@ -58,9 +58,5 @@
     - TEST_SUITE=built-tests EMBER_ENV=production DISABLE_JSCS=true DISABLE_JSHINT=true
     - TEST_SUITE=old-jquery
     - TEST_SUITE=extend-prototypes
-<<<<<<< HEAD
     - TEST_SUITE=node DISABLE_JSCS=true DISABLE_JSHINT=true
-=======
-    - TEST_SUITE=node DISABLE_JSCS=true DISABLE_JSHINT=true
-    - TEST_SUITE=sauce
->>>>>>> 2615a955
+    - TEST_SUITE=sauce