--- conflicted
+++ resolved
@@ -57,25 +57,6 @@
   let emberDebugES5 = toES5(emberDebug, { annotation: 'ember-debug' });
   let emberTemplateCompiler = emberPkgES('ember-template-compiler');
   let emberTemplateCompilerES5 = toES5(emberTemplateCompiler, { annotation: 'ember-template-compiler' });
-<<<<<<< HEAD
-  let glimmerSyntax = toES5(
-    glimmerPkgES('@glimmer/syntax', ['@glimmer/util', 'handlebars', 'simple-html-tokenizer']),
-    { annotation: '@glimmer/syntax' }
-  );
-  let glimmerCompiler = toES5(
-    glimmerPkgES('@glimmer/compiler', ['@glimmer/util', '@glimmer/wire-format', '@glimmer/syntax']),
-    { annotation: '@glimmer/compiler' }
-  );
-  let glimmerEncoder = toES5(glimmerPkgES('@glimmer/encoder'));
-  let glimmerOpcodeComiler = toES5(glimmerPkgES('@glimmer/opcode-compiler', ['@glimmer/encoder']));
-  let glimmerProgram = toES5(glimmerPkgES('@glimmer/program'));
-  let glimmerReference = toES5(glimmerPkgES('@glimmer/reference', ['@glimmer/util']));
-  let glimmerUtil = toES5(glimmerPkgES('@glimmer/util'));
-  let glimmerVM = toES5(glimmerPkgES('@glimmer/vm'));
-  let glimmerWireFormat = toES5(glimmerPkgES('@glimmer/wire-format', ['@glimmer/util']));
-=======
-
->>>>>>> 05b1ab43
   let babelDebugHelpersES5 = toES5(babelHelpers('debug'), { annotation: 'babel helpers debug' });
   let inlineParser = toES5(handlebarsES(), { annotation: 'handlebars' });
   let tokenizer = toES5(simpleHTMLTokenizerES(), { annotation: 'tokenizer' });
@@ -144,16 +125,6 @@
     emberMetalES5,
     emberConsoleES5,
     emberDebugES5,
-<<<<<<< HEAD
-    glimmerEncoder,
-    glimmerOpcodeComiler,
-    glimmerProgram,
-    glimmerReference,
-    glimmerUtil,
-    glimmerVM,
-    glimmerWireFormat,
-=======
->>>>>>> 05b1ab43
     backburner,
     version,
     license,
@@ -210,20 +181,8 @@
       emberConsoleES5,
       emberTemplateCompilerES5,
       emberDebugES5,
-<<<<<<< HEAD
-      glimmerSyntax,
-      glimmerCompiler,
-      glimmerEncoder,
-      glimmerOpcodeComiler,
-      glimmerProgram,
-      glimmerReference,
-      glimmerUtil,
-      glimmerVM,
-      glimmerWireFormat,
-=======
       // metal depends on @glimmer/reference
       ...glimmerTrees(['@glimmer/compiler', '@glimmer/reference']).map(toES5),
->>>>>>> 05b1ab43
       backburner,
       debugFeatures,
       tokenizer,
@@ -253,16 +212,6 @@
     });
 
     let depsProd = [
-<<<<<<< HEAD
-      glimmerEncoder,
-      glimmerOpcodeComiler,
-      glimmerProgram,
-      glimmerReference,
-      glimmerUtil,
-      glimmerVM,
-      glimmerWireFormat,
-=======
->>>>>>> 05b1ab43
       backburner,
       rsvp
     ].map(stripForProd);
@@ -373,18 +322,7 @@
     dagES(),
     routerES(),
     routeRecognizerES(),
-<<<<<<< HEAD
-    glimmerPkgES('@glimmer/node', ['@glimmer/runtime']),
-    glimmerPkgES('@glimmer/runtime', [
-      '@glimmer/opcode-compiler',
-      '@glimmer/reference',
-      '@glimmer/wire-format',
-      '@glimmer/util',
-      '@glimmer/vm'
-    ])
-=======
     ...glimmerTrees(['@glimmer/node', '@glimmer/runtime']),
->>>>>>> 05b1ab43
   ];
 }
 
