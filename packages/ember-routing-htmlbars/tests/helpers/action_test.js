import Ember from 'ember-metal/core'; // A, FEATURES, assert
import { set } from "ember-metal/property_set";
import run from "ember-metal/run_loop";
import EventDispatcher from "ember-views/system/event_dispatcher";
import ActionManager from "ember-views/system/action_manager";

import { Registry } from "ember-runtime/system/container";
import EmberObject from "ember-runtime/system/object";
import { default as EmberController } from "ember-runtime/controllers/controller";
import EmberArrayController from "ember-runtime/controllers/array_controller";

import compile from "ember-template-compiler/system/compile";
import EmberView from "ember-views/views/view";
import EmberComponent from "ember-views/views/component";
import jQuery from "ember-views/system/jquery";

import {
  registerHelper,
  default as helpers
} from "ember-htmlbars/helpers";

import {
  ActionHelper,
  actionHelper
} from "ember-routing-htmlbars/helpers/action";

import {
  runAppend,
  runDestroy
} from "ember-runtime/tests/utils";

var dispatcher, view, originalActionHelper;
var originalRegisterAction = ActionHelper.registerAction;

QUnit.module("ember-routing-htmlbars: action helper", {
  setup: function() {
    originalActionHelper = helpers['action'];
    registerHelper('action', actionHelper);

    dispatcher = EventDispatcher.create();
    dispatcher.setup();
  },

  teardown: function() {
    runDestroy(view);
    runDestroy(dispatcher);

    delete helpers['action'];
    helpers['action'] = originalActionHelper;

    ActionHelper.registerAction = originalRegisterAction;
  }
});

QUnit.test("should output a data attribute with a guid", function() {
  view = EmberView.create({
    template: compile('<a href="#" {{action "edit"}}>edit</a>')
  });

  runAppend(view);

  ok(view.$('a').attr('data-ember-action').match(/\d+/), "A data-ember-action attribute with a guid was added");
});

QUnit.test("should by default register a click event", function() {
  var registeredEventName;

  ActionHelper.registerAction = function(actionName, options) {
    registeredEventName = options.eventName;
  };

  view = EmberView.create({
    template: compile('<a href="#" {{action "edit"}}>edit</a>')
  });

  runAppend(view);

  equal(registeredEventName, 'click', "The click event was properly registered");
});

QUnit.test("should allow alternative events to be handled", function() {
  var registeredEventName;

  ActionHelper.registerAction = function(actionName, options) {
    registeredEventName = options.eventName;
  };

  view = EmberView.create({
    template: compile('<a href="#" {{action "edit" on="mouseUp"}}>edit</a>')
  });

  runAppend(view);

  equal(registeredEventName, 'mouseUp', "The alternative mouseUp event was properly registered");
});

QUnit.test("should by default target the view's controller", function() {
  var registeredTarget;
  var controller = {};

  ActionHelper.registerAction = function(actionName, options) {
    registeredTarget = options.target.value();
  };

  view = EmberView.create({
    controller: controller,
    template: compile('<a href="#" {{action "edit"}}>edit</a>')
  });

  runAppend(view);

  equal(registeredTarget, controller, "The controller was registered as the target");
});

QUnit.test("Inside a yield, the target points at the original target", function() {
  var watted = false;

  var component = EmberComponent.extend({
    boundText: "inner",
    truthy: true,
    obj: {},
    layout: compile("<div>{{boundText}}</div><div>{{#if truthy}}{{yield}}{{/if}}</div>")
  });

  view = EmberView.create({
    controller: {
      boundText: "outer",
      truthy: true,
      wat: function() {
        watted = true;
      },
      component: component
    },
    template: compile('{{#if truthy}}{{#view component}}{{#if truthy}}<div {{action "wat"}} class="wat">{{boundText}}</div>{{/if}}{{/view}}{{/if}}')
  });

  runAppend(view);

  run(function() {
    view.$(".wat").click();
  });

  equal(watted, true, "The action was called on the right context");
});

if (!Ember.FEATURES.isEnabled('ember-htmlbars')) {
// jscs:disable validateIndentation
QUnit.test("should target the current controller inside an {{each}} loop [DEPRECATED]", function() {
  var registeredTarget;

  ActionHelper.registerAction = function(actionName, options) {
    registeredTarget = options.target.value();
  };

  var itemController = EmberController.create();

  var ArrayController = EmberArrayController.extend({
    itemController: 'stub',
    controllerAt: function(idx, object) {
      return itemController;
    }
  });

  var controller = ArrayController.create({
    model: Ember.A([1])
  });

  view = EmberView.create({
    controller: controller,
    template: compile('{{#each controller}}{{action "editTodo"}}{{/each}}')
  });

  expectDeprecation(function() {
    runAppend(view);
  }, 'Using the context switching form of {{each}} is deprecated. Please use the keyword form (`{{#each foo in bar}}`) instead.');

  equal(registeredTarget, itemController, "the item controller is the target of action");
});
// jscs:enable validateIndentation
}

QUnit.test("should target the with-controller inside an {{#with controller='person'}} [DEPRECATED]", function() {
  var registeredTarget;

  ActionHelper.registerAction = function(actionName, options) {
    registeredTarget = options.target.value();
  };

  var PersonController = EmberController.extend();
  var registry = new Registry();
  var container = registry.container();
  var parentController = EmberObject.create({
    container: container
  });

  view = EmberView.create({
    container: container,
    template: compile('{{#with view.person controller="person"}}<div {{action "editTodo"}}></div>{{/with}}'),
    person: EmberObject.create(),
    controller: parentController
  });

  registry.register('controller:person', PersonController);

  expectDeprecation(function() {
    runAppend(view);
  }, 'Using the context switching form of `{{with}}` is deprecated. Please use the keyword form (`{{with foo as bar}}`) instead.');

  ok(registeredTarget instanceof PersonController, "the with-controller is the target of action");
});

<<<<<<< HEAD
test("should target the with-controller inside an {{each}} in a {{#with controller='person'}} [DEPRECATED]", function() {
=======
QUnit.test("should target the with-controller inside an {{each}} in a {{#with controller='person'}} [DEPRECATED]", function() {
>>>>>>> c68812cf
  expectDeprecation('Using the context switching form of {{each}} is deprecated. Please use the keyword form (`{{#each foo in bar}}`) instead.');
  expectDeprecation('Using the context switching form of `{{with}}` is deprecated. Please use the keyword form (`{{with foo as bar}}`) instead.');

  var eventsCalled = [];

  var PeopleController = EmberArrayController.extend({
    actions: {
      robert: function() { eventsCalled.push('robert'); },
      brian: function() { eventsCalled.push('brian'); }
    }
  });

  var registry = new Registry();
  var container = registry.container();
  var parentController = EmberObject.create({
    container: container,
    people: Ember.A([
      { name: 'robert' },
      { name: 'brian' }
    ])
  });

  view = EmberView.create({
    container: container,
    template: compile('{{#with people controller="people"}}{{#each}}<a href="#" {{action name}}>{{name}}</a>{{/each}}{{/with}}'),
    controller: parentController
  });

  registry.register('controller:people', PeopleController);

  runAppend(view);

  view.$('a').trigger('click');

  deepEqual(eventsCalled, ['robert', 'brian'], 'the events are fired properly');
});

QUnit.test("should allow a target to be specified", function() {
  var registeredTarget;

  ActionHelper.registerAction = function(actionName, options) {
    registeredTarget = options.target.value();
  };

  var anotherTarget = EmberView.create();

  view = EmberView.create({
    controller: {},
    template: compile('<a href="#" {{action "edit" target=view.anotherTarget}}>edit</a>'),
    anotherTarget: anotherTarget
  });

  runAppend(view);

  equal(registeredTarget, anotherTarget, "The specified target was registered");

  runDestroy(anotherTarget);
});

QUnit.test("should lazily evaluate the target", function() {
  var firstEdit = 0;
  var secondEdit = 0;
  var controller = {};
  var first = {
    edit: function() {
      firstEdit++;
    }
  };

  var second = {
    edit: function() {
      secondEdit++;
    }
  };

  controller.theTarget = first;

  view = EmberView.create({
    controller: controller,
    template: compile('<a href="#" {{action "edit" target=theTarget}}>edit</a>')
  });

  runAppend(view);

  run(function() {
    jQuery('a').trigger('click');
  });

  equal(firstEdit, 1);

  run(function() {
    set(controller, 'theTarget', second);
  });

  run(function() {
    jQuery('a').trigger('click');
  });

  equal(firstEdit, 1);
  equal(secondEdit, 1);
});

QUnit.test("should register an event handler", function() {
  var eventHandlerWasCalled = false;

  var controller = EmberController.extend({
    actions: { edit: function() { eventHandlerWasCalled = true; } }
  }).create();

  view = EmberView.create({
    controller: controller,
    template: compile('<a href="#" {{action "edit"}}>click me</a>')
  });

  runAppend(view);

  var actionId = view.$('a[data-ember-action]').attr('data-ember-action');

  ok(ActionManager.registeredActions[actionId], "The action was registered");

  view.$('a').trigger('click');

  ok(eventHandlerWasCalled, "The event handler was called");
});

QUnit.test("handles whitelisted modifier keys", function() {
  var eventHandlerWasCalled = false;
  var shortcutHandlerWasCalled = false;

  var controller = EmberController.extend({
    actions: {
      edit: function() { eventHandlerWasCalled = true; },
      shortcut: function() { shortcutHandlerWasCalled = true; }
    }
  }).create();

  view = EmberView.create({
    controller: controller,
    template: compile('<a href="#" {{action "edit" allowedKeys="alt"}}>click me</a> <div {{action "shortcut" allowedKeys="any"}}>click me too</div>')
  });

  runAppend(view);

  var actionId = view.$('a[data-ember-action]').attr('data-ember-action');

  ok(ActionManager.registeredActions[actionId], "The action was registered");

  var e = jQuery.Event('click');
  e.altKey = true;
  view.$('a').trigger(e);

  ok(eventHandlerWasCalled, "The event handler was called");

  e = jQuery.Event('click');
  e.ctrlKey = true;
  view.$('div').trigger(e);

  ok(shortcutHandlerWasCalled, "The \"any\" shortcut's event handler was called");
});

QUnit.test("should be able to use action more than once for the same event within a view", function() {
  var editWasCalled = false;
  var deleteWasCalled = false;
  var originalEventHandlerWasCalled = false;

  var controller = EmberController.extend({
    actions: {
      edit: function() { editWasCalled = true; },
      "delete": function() { deleteWasCalled = true; }
    }
  }).create();

  view = EmberView.create({
    controller: controller,
    template: compile(
      '<a id="edit" href="#" {{action "edit"}}>edit</a><a id="delete" href="#" {{action "delete"}}>delete</a>'
    ),
    click: function() { originalEventHandlerWasCalled = true; }
  });

  runAppend(view);

  view.$('#edit').trigger('click');

  equal(editWasCalled, true, "The edit action was called");
  equal(deleteWasCalled, false, "The delete action was not called");

  editWasCalled = deleteWasCalled = originalEventHandlerWasCalled = false;

  view.$('#delete').trigger('click');

  equal(editWasCalled, false, "The edit action was not called");
  equal(deleteWasCalled, true, "The delete action was called");

  editWasCalled = deleteWasCalled = originalEventHandlerWasCalled = false;

  view.$().trigger('click');

  equal(editWasCalled, false, "The edit action was not called");
  equal(deleteWasCalled, false, "The delete action was not called");
});

QUnit.test("the event should not bubble if `bubbles=false` is passed", function() {
  var editWasCalled = false;
  var deleteWasCalled = false;
  var originalEventHandlerWasCalled = false;

  var controller = EmberController.extend({
    actions: {
      edit: function() { editWasCalled = true; },
      "delete": function() { deleteWasCalled = true; }
    }
  }).create();

  view = EmberView.create({
    controller: controller,
    template: compile(
      '<a id="edit" href="#" {{action "edit" bubbles=false}}>edit</a><a id="delete" href="#" {{action "delete" bubbles=false}}>delete</a>'
    ),
    click: function() { originalEventHandlerWasCalled = true; }
  });

  runAppend(view);

  view.$('#edit').trigger('click');

  equal(editWasCalled, true, "The edit action was called");
  equal(deleteWasCalled, false, "The delete action was not called");
  equal(originalEventHandlerWasCalled, false, "The original event handler was not called");

  editWasCalled = deleteWasCalled = originalEventHandlerWasCalled = false;

  view.$('#delete').trigger('click');

  equal(editWasCalled, false, "The edit action was not called");
  equal(deleteWasCalled, true, "The delete action was called");
  equal(originalEventHandlerWasCalled, false, "The original event handler was not called");

  editWasCalled = deleteWasCalled = originalEventHandlerWasCalled = false;

  view.$().trigger('click');

  equal(editWasCalled, false, "The edit action was not called");
  equal(deleteWasCalled, false, "The delete action was not called");
  equal(originalEventHandlerWasCalled, true, "The original event handler was called");
});

QUnit.test("should work properly in an #each block", function() {
  var eventHandlerWasCalled = false;

  var controller = EmberController.extend({
    actions: { edit: function() { eventHandlerWasCalled = true; } }
  }).create();

  view = EmberView.create({
    controller: controller,
    items: Ember.A([1, 2, 3, 4]),
    template: compile('{{#each item in view.items}}<a href="#" {{action "edit"}}>click me</a>{{/each}}')
  });

  runAppend(view);

  view.$('a').trigger('click');

  ok(eventHandlerWasCalled, "The event handler was called");
});

QUnit.test("should work properly in a {{#with foo as bar}} block", function() {
  var eventHandlerWasCalled = false;

  var controller = EmberController.extend({
    actions: { edit: function() { eventHandlerWasCalled = true; } }
  }).create();

  view = EmberView.create({
    controller: controller,
    something: { ohai: 'there' },
    template: compile('{{#with view.something as somethingElse}}<a href="#" {{action "edit"}}>click me</a>{{/with}}')
  });

  runAppend(view);

  view.$('a').trigger('click');

  ok(eventHandlerWasCalled, "The event handler was called");
});

QUnit.test("should work properly in a #with block [DEPRECATED]", function() {
  var eventHandlerWasCalled = false;

  var controller = EmberController.extend({
    actions: { edit: function() { eventHandlerWasCalled = true; } }
  }).create();

  view = EmberView.create({
    controller: controller,
    something: { ohai: 'there' },
    template: compile('{{#with view.something}}<a href="#" {{action "edit"}}>click me</a>{{/with}}')
  });

  expectDeprecation(function() {
    runAppend(view);
  }, 'Using the context switching form of `{{with}}` is deprecated. Please use the keyword form (`{{with foo as bar}}`) instead.');

  view.$('a').trigger('click');

  ok(eventHandlerWasCalled, "The event handler was called");
});

QUnit.test("should unregister event handlers on rerender", function() {
  var eventHandlerWasCalled = false;

  view = EmberView.extend({
    template: compile('<a href="#" {{action "edit"}}>click me</a>'),
    actions: { edit: function() { eventHandlerWasCalled = true; } }
  }).create();

  runAppend(view);

  var previousActionId = view.$('a[data-ember-action]').attr('data-ember-action');

  run(function() {
    view.rerender();
  });

  ok(!ActionManager.registeredActions[previousActionId], "On rerender, the event handler was removed");

  var newActionId = view.$('a[data-ember-action]').attr('data-ember-action');

  ok(ActionManager.registeredActions[newActionId], "After rerender completes, a new event handler was added");
});

QUnit.test("should unregister event handlers on inside virtual views", function() {
  var things = Ember.A([
    {
      name: 'Thingy'
    }
  ]);
  view = EmberView.create({
    template: compile('{{#each thing in view.things}}<a href="#" {{action "edit"}}>click me</a>{{/each}}'),
    things: things
  });

  runAppend(view);

  var actionId = view.$('a[data-ember-action]').attr('data-ember-action');

  run(function() {
    things.removeAt(0);
  });

  ok(!ActionManager.registeredActions[actionId], "After the virtual view was destroyed, the action was unregistered");
});

QUnit.test("should properly capture events on child elements of a container with an action", function() {
  var eventHandlerWasCalled = false;

  var controller = EmberController.extend({
    actions: { edit: function() { eventHandlerWasCalled = true; } }
  }).create();

  view = EmberView.create({
    controller: controller,
    template: compile('<div {{action "edit"}}><button>click me</button></div>')
  });

  runAppend(view);

  view.$('button').trigger('click');

  ok(eventHandlerWasCalled, "Event on a child element triggered the action of its parent");
});

QUnit.test("should allow bubbling of events from action helper to original parent event", function() {
  var eventHandlerWasCalled = false;
  var originalEventHandlerWasCalled = false;

  var controller = EmberController.extend({
    actions: { edit: function() { eventHandlerWasCalled = true; } }
  }).create();

  view = EmberView.create({
    controller: controller,
    template: compile('<a href="#" {{action "edit"}}>click me</a>'),
    click: function() { originalEventHandlerWasCalled = true; }
  });

  runAppend(view);

  view.$('a').trigger('click');

  ok(eventHandlerWasCalled && originalEventHandlerWasCalled, "Both event handlers were called");
});

QUnit.test("should not bubble an event from action helper to original parent event if `bubbles=false` is passed", function() {
  var eventHandlerWasCalled = false;
  var originalEventHandlerWasCalled = false;

  var controller = EmberController.extend({
    actions: { edit: function() { eventHandlerWasCalled = true; } }
  }).create();

  view = EmberView.create({
    controller: controller,
    template: compile('<a href="#" {{action "edit" bubbles=false}}>click me</a>'),
    click: function() { originalEventHandlerWasCalled = true; }
  });

  runAppend(view);

  view.$('a').trigger('click');

  ok(eventHandlerWasCalled, "The child handler was called");
  ok(!originalEventHandlerWasCalled, "The parent handler was not called");
});

QUnit.test("should allow 'send' as action name (#594)", function() {
  var eventHandlerWasCalled = false;

  var controller = EmberController.extend({
    send: function() { eventHandlerWasCalled = true; }
  }).create();

  view = EmberView.create({
    controller: controller,
    template: compile('<a href="#" {{action "send" }}>send</a>')
  });

  runAppend(view);

  view.$('a').trigger('click');

  ok(eventHandlerWasCalled, "The view's send method was called");
});


QUnit.test("should send the view, event and current context to the action", function() {
  var passedTarget;
  var passedContext;

  var aTarget = EmberController.extend({
    actions: {
      edit: function(context) {
        passedTarget = this;
        passedContext = context;
      }
    }
  }).create();

  var aContext = { aTarget: aTarget };

  view = EmberView.create({
    context: aContext,
    template: compile('<a id="edit" href="#" {{action "edit" this target=aTarget}}>edit</a>')
  });

  runAppend(view);

  view.$('#edit').trigger('click');

  strictEqual(passedTarget, aTarget, "the action is called with the target as this");
  strictEqual(passedContext, aContext, "the parameter is passed along");
});

QUnit.test("should only trigger actions for the event they were registered on", function() {
  var editWasCalled = false;

  view = EmberView.extend({
    template: compile('<a href="#" {{action "edit"}}>edit</a>'),
    actions: { edit: function() { editWasCalled = true; } }
  }).create();

  runAppend(view);

  view.$('a').trigger('mouseover');

  ok(!editWasCalled, "The action wasn't called");
});

QUnit.test("should unwrap controllers passed as a context", function() {
  var passedContext;
  var model = EmberObject.create();
  var controller = EmberController.extend({
    model: model,
    actions: {
      edit: function(context) {
        passedContext = context;
      }
    }
  }).create();

  view = EmberView.create({
    controller: controller,
    template: compile('<button {{action "edit" this}}>edit</button>')
  });

  runAppend(view);

  view.$('button').trigger('click');

  equal(passedContext, model, "the action was passed the unwrapped model");
});

QUnit.test("should not unwrap controllers passed as `controller`", function() {
  var passedContext;
  var model = EmberObject.create();
  var controller = EmberController.extend({
    model: model,
    actions: {
      edit: function(context) {
        passedContext = context;
      }
    }
  }).create();

  view = EmberView.create({
    controller: controller,
    template: compile('<button {{action "edit" controller}}>edit</button>')
  });

  runAppend(view);

  view.$('button').trigger('click');

  equal(passedContext, controller, "the action was passed the controller");
});

QUnit.test("should allow multiple contexts to be specified", function() {
  var passedContexts;
  var models = [EmberObject.create(), EmberObject.create()];

  var controller = EmberController.extend({
    actions: {
      edit: function() {
        passedContexts = [].slice.call(arguments);
      }
    }
  }).create();

  view = EmberView.create({
    controller: controller,
    modelA: models[0],
    modelB: models[1],
    template: compile('<button {{action "edit" view.modelA view.modelB}}>edit</button>')
  });

  runAppend(view);

  view.$('button').trigger('click');

  deepEqual(passedContexts, models, "the action was called with the passed contexts");
});

QUnit.test("should allow multiple contexts to be specified mixed with string args", function() {
  var passedParams;
  var model = EmberObject.create();

  var controller = EmberController.extend({
    actions: {
      edit: function() {
        passedParams = [].slice.call(arguments);
      }
    }
  }).create();

  view = EmberView.create({
    controller: controller,
    modelA: model,
    template: compile('<button {{action "edit" "herp" view.modelA}}>edit</button>')
  });

  runAppend(view);

  view.$('button').trigger('click');

  deepEqual(passedParams, ["herp", model], "the action was called with the passed contexts");
});

QUnit.test("it does not trigger action with special clicks", function() {
  var showCalled = false;

  view = EmberView.create({
    template: compile("<a {{action 'show' href=true}}>Hi</a>")
  });

  var controller = EmberController.extend({
    actions: {
      show: function() {
        showCalled = true;
      }
    }
  }).create();

  run(function() {
    view.set('controller', controller);
    view.appendTo('#qunit-fixture');
  });

  function checkClick(prop, value, expected) {
    var event = jQuery.Event("click");
    event[prop] = value;
    view.$('a').trigger(event);
    if (expected) {
      ok(showCalled, "should call action with "+prop+":"+value);
      ok(event.isDefaultPrevented(), "should prevent default");
    } else {
      ok(!showCalled, "should not call action with "+prop+":"+value);
      ok(!event.isDefaultPrevented(), "should not prevent default");
    }
  }

  checkClick('ctrlKey', true, false);
  checkClick('altKey', true, false);
  checkClick('metaKey', true, false);
  checkClick('shiftKey', true, false);
  checkClick('which', 2, false);

  checkClick('which', 1, true);
  checkClick('which', undefined, true); // IE <9
});

QUnit.test("it can trigger actions for keyboard events", function() {
  var showCalled = false;

  view = EmberView.create({
    template: compile("<input type='text' {{action 'show' on='keyUp'}}>")
  });

  var controller = EmberController.extend({
    actions: {
      show: function() {
        showCalled = true;
      }
    }
  }).create();

  run(function() {
    view.set('controller', controller);
    view.appendTo('#qunit-fixture');
  });

  var event = jQuery.Event("keyup");
  event.char = 'a';
  event.which = 65;
  view.$('input').trigger(event);
  ok(showCalled, "should call action with keyup");
});

QUnit.test("a quoteless parameter should allow dynamic lookup of the actionName", function() {
  expect(4);
  var lastAction;
  var actionOrder = [];

  view = EmberView.create({
    template: compile("<a id='woot-bound-param' {{action hookMeUp}}>Hi</a>")
  });

  var controller = EmberController.extend({
    hookMeUp: 'biggityBoom',
    actions: {
      biggityBoom: function() {
        lastAction = 'biggityBoom';
        actionOrder.push(lastAction);
      },
      whompWhomp: function() {
        lastAction = 'whompWhomp';
        actionOrder.push(lastAction);
      },
      sloopyDookie: function() {
        lastAction = 'sloopyDookie';
        actionOrder.push(lastAction);
      }
    }
  }).create();

  run(function() {
    view.set('controller', controller);
    view.appendTo('#qunit-fixture');
  });

  var testBoundAction = function(propertyValue) {
    run(function() {
      controller.set('hookMeUp', propertyValue);
    });

    run(function() {
      view.$("#woot-bound-param").click();
    });

    equal(lastAction, propertyValue, 'lastAction set to ' + propertyValue);
  };

  testBoundAction('whompWhomp');
  testBoundAction('sloopyDookie');
  testBoundAction('biggityBoom');

  deepEqual(actionOrder, ['whompWhomp', 'sloopyDookie', 'biggityBoom'], 'action name was looked up properly');
});

QUnit.test("a quoteless parameter should lookup actionName in context [DEPRECATED]", function() {
  expect(5);
  var lastAction;
  var actionOrder = [];

  view = EmberView.create({
    template: compile("{{#each allactions}}<a {{bind-attr id='name'}} {{action name}}>{{title}}</a>{{/each}}")
  });

  var controller = EmberController.extend({
    allactions: Ember.A([{ title: 'Biggity Boom',name: 'biggityBoom' },
                         { title: 'Whomp Whomp',name: 'whompWhomp' },
                         { title: 'Sloopy Dookie',name: 'sloopyDookie' }]),
    actions: {
      biggityBoom: function() {
        lastAction = 'biggityBoom';
        actionOrder.push(lastAction);
      },
      whompWhomp: function() {
        lastAction = 'whompWhomp';
        actionOrder.push(lastAction);
      },
      sloopyDookie: function() {
        lastAction = 'sloopyDookie';
        actionOrder.push(lastAction);
      }
    }
  }).create();

  expectDeprecation(function() {
    run(function() {
      view.set('controller', controller);
      view.appendTo('#qunit-fixture');
    });
  }, 'Using the context switching form of {{each}} is deprecated. Please use the keyword form (`{{#each foo in bar}}`) instead.');

  var testBoundAction = function(propertyValue) {
    run(function() {
      view.$("#"+propertyValue).click();
    });

    equal(lastAction, propertyValue, 'lastAction set to ' + propertyValue);
  };

  testBoundAction('whompWhomp');
  testBoundAction('sloopyDookie');
  testBoundAction('biggityBoom');

  deepEqual(actionOrder, ['whompWhomp', 'sloopyDookie', 'biggityBoom'], 'action name was looked up properly');
});

QUnit.test("a quoteless parameter should resolve actionName, including path", function() {
  expect(4);
  var lastAction;
  var actionOrder = [];

  view = EmberView.create({
    template: compile("{{#each item in allactions}}<a {{bind-attr id='item.name'}} {{action item.name}}>{{item.title}}</a>{{/each}}")
  });

  var controller = EmberController.extend({
    allactions: Ember.A([{ title: 'Biggity Boom',name: 'biggityBoom' },
                         { title: 'Whomp Whomp',name: 'whompWhomp' },
                         { title: 'Sloopy Dookie',name: 'sloopyDookie' }]),
    actions: {
      biggityBoom: function() {
        lastAction = 'biggityBoom';
        actionOrder.push(lastAction);
      },
      whompWhomp: function() {
        lastAction = 'whompWhomp';
        actionOrder.push(lastAction);
      },
      sloopyDookie: function() {
        lastAction = 'sloopyDookie';
        actionOrder.push(lastAction);
      }
    }
  }).create();

  run(function() {
    view.set('controller', controller);
    view.appendTo('#qunit-fixture');
  });

  var testBoundAction = function(propertyValue) {
    run(function() {
      view.$("#"+propertyValue).click();
    });

    equal(lastAction, propertyValue, 'lastAction set to ' + propertyValue);
  };

  testBoundAction('whompWhomp');
  testBoundAction('sloopyDookie');
  testBoundAction('biggityBoom');

  deepEqual(actionOrder, ['whompWhomp', 'sloopyDookie', 'biggityBoom'], 'action name was looked up properly');
});

QUnit.test("a quoteless parameter that does not resolve to a value asserts", function() {
  var triggeredAction;

  view = EmberView.create({
    template: compile("<a id='oops-bound-param' {{action ohNoeNotValid}}>Hi</a>")
  });

  var controller = EmberController.extend({
    actions: {
      ohNoeNotValid: function() {
        triggeredAction = true;
      }
    }
  }).create();

  run(function() {
    view.set('controller', controller);
    view.appendTo('#qunit-fixture');
  });

  expectAssertion(function() {
    run(function() {
      view.$("#oops-bound-param").click();
    });
  }, "You specified a quoteless path to the {{action}} helper " +
     "which did not resolve to an action name (a string). " +
     "Perhaps you meant to use a quoted actionName? (e.g. {{action 'save'}}).");
});

QUnit.module("ember-routing-htmlbars: action helper - deprecated invoking directly on target", {
  setup: function() {
    originalActionHelper = helpers['action'];
    registerHelper('action', actionHelper);

    dispatcher = EventDispatcher.create();
    dispatcher.setup();
  },

  teardown: function() {
    delete helpers['action'];
    helpers['action'] = originalActionHelper;

    runDestroy(view);
    runDestroy(dispatcher);
  }
});

QUnit.test("should respect preventDefault=false option if provided", function() {
  view = EmberView.create({
    template: compile("<a {{action 'show' preventDefault=false}}>Hi</a>")
  });

  var controller = EmberController.extend({
    actions: {
      show: function() { }
    }
  }).create();

  run(function() {
    view.set('controller', controller);
    runAppend(view);
  });

  var event = jQuery.Event("click");
  view.$('a').trigger(event);

  equal(event.isDefaultPrevented(), false, "should not preventDefault");
});<|MERGE_RESOLUTION|>--- conflicted
+++ resolved
@@ -209,11 +209,7 @@
   ok(registeredTarget instanceof PersonController, "the with-controller is the target of action");
 });
 
-<<<<<<< HEAD
-test("should target the with-controller inside an {{each}} in a {{#with controller='person'}} [DEPRECATED]", function() {
-=======
 QUnit.test("should target the with-controller inside an {{each}} in a {{#with controller='person'}} [DEPRECATED]", function() {
->>>>>>> c68812cf
   expectDeprecation('Using the context switching form of {{each}} is deprecated. Please use the keyword form (`{{#each foo in bar}}`) instead.');
   expectDeprecation('Using the context switching form of `{{with}}` is deprecated. Please use the keyword form (`{{with foo as bar}}`) instead.');
 
