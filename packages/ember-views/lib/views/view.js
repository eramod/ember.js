// Ember.assert, Ember.deprecate, Ember.warn, Ember.TEMPLATES,
// jQuery, Ember.lookup,
// Ember.ContainerView circular dependency
// Ember.ENV
import Ember from 'ember-metal/core';
import { create } from 'ember-metal/platform';

import Evented from "ember-runtime/mixins/evented";
import EmberObject from "ember-runtime/system/object";
import EmberError from "ember-metal/error";
import { get } from "ember-metal/property_get";
import { set } from "ember-metal/property_set";
import setProperties from "ember-metal/set_properties";
import run from "ember-metal/run_loop";
import { addObserver, removeObserver } from "ember-metal/observer";
import { defineProperty } from "ember-metal/properties";
import { guidFor } from "ember-metal/utils";
import { computed } from "ember-metal/computed";
import { observer } from "ember-metal/mixin";
import KeyStream from "ember-views/streams/key_stream";
import StreamBinding from "ember-metal/streams/stream_binding";
import ContextStream from "ember-views/streams/context_stream";

import { typeOf } from "ember-metal/utils";
import isNone from 'ember-metal/is_none';
import { Mixin } from 'ember-metal/mixin';
import { deprecateProperty } from "ember-metal/deprecate_property";
import { A as emberA } from "ember-runtime/system/native_array";

import {
  streamifyClassNameBinding
} from "ember-views/streams/class_name_binding";

// ES6TODO: functions on EnumerableUtils should get their own export
import {
  forEach,
  addObject,
  removeObject
} from "ember-metal/enumerable_utils";

import { beforeObserver } from "ember-metal/mixin";

import {
  propertyWillChange,
  propertyDidChange
} from "ember-metal/property_events";

import jQuery from "ember-views/system/jquery";
import "ember-views/system/ext";  // for the side effect of extending Ember.run.queues

import CoreView from "ember-views/views/core_view";
<<<<<<< HEAD
import sanitizeAttributeValue from "ember-views/system/sanitize_attribute_value";

=======
import {
  subscribe,
  read,
  isStream
} from "ember-metal/streams/utils";
import sanitizeAttributeValue from "ember-views/system/sanitize_attribute_value";
import { normalizeProperty } from "morph/dom-helper/prop";

function K() { return this; }

// Circular dep
var _htmlbarsDefaultEnv;
function buildHTMLBarsDefaultEnv(){
  if (!_htmlbarsDefaultEnv) {
    _htmlbarsDefaultEnv = require('ember-htmlbars').defaultEnv;
  }
  return create(_htmlbarsDefaultEnv);
}
>>>>>>> f34d71e1

/**
@module ember
@submodule ember-views
*/
var childViewsProperty = computed(function() {
  var childViews = this._childViews;
  var ret = emberA();

  forEach(childViews, function(view) {
    var currentChildViews;
    if (view.isVirtual) {
      if (currentChildViews = get(view, 'childViews')) {
        ret.pushObjects(currentChildViews);
      }
    } else {
      ret.push(view);
    }
  });

  ret.replace = function (idx, removedCount, addedViews) {
    throw new EmberError("childViews is immutable");
  };

  return ret;
});

Ember.warn("The VIEW_PRESERVES_CONTEXT flag has been removed and the functionality can no longer be disabled.", Ember.ENV.VIEW_PRESERVES_CONTEXT !== false);

/**
  Global hash of shared templates. This will automatically be populated
  by the build tools so that you can store your Handlebars templates in
  separate files that get loaded into JavaScript at buildtime.

  @property TEMPLATES
  @for Ember
  @type Hash
*/
Ember.TEMPLATES = {};

var EMPTY_ARRAY = [];

/**
  `Ember.View` is the class in Ember responsible for encapsulating templates of
  HTML content, combining templates with data to render as sections of a page's
  DOM, and registering and responding to user-initiated events.

  ## HTML Tag

  The default HTML tag name used for a view's DOM representation is `div`. This
  can be customized by setting the `tagName` property. The following view
  class:

  ```javascript
  ParagraphView = Ember.View.extend({
    tagName: 'em'
  });
  ```

  Would result in instances with the following HTML:

  ```html
  <em id="ember1" class="ember-view"></em>
  ```

  ## HTML `class` Attribute

  The HTML `class` attribute of a view's tag can be set by providing a
  `classNames` property that is set to an array of strings:

  ```javascript
  MyView = Ember.View.extend({
    classNames: ['my-class', 'my-other-class']
  });
  ```

  Will result in view instances with an HTML representation of:

  ```html
  <div id="ember1" class="ember-view my-class my-other-class"></div>
  ```

  `class` attribute values can also be set by providing a `classNameBindings`
  property set to an array of properties names for the view. The return value
  of these properties will be added as part of the value for the view's `class`
  attribute. These properties can be computed properties:

  ```javascript
  MyView = Ember.View.extend({
    classNameBindings: ['propertyA', 'propertyB'],
    propertyA: 'from-a',
    propertyB: function() {
      if (someLogic) { return 'from-b'; }
    }.property()
  });
  ```

  Will result in view instances with an HTML representation of:

  ```html
  <div id="ember1" class="ember-view from-a from-b"></div>
  ```

  If the value of a class name binding returns a boolean the property name
  itself will be used as the class name if the property is true. The class name
  will not be added if the value is `false` or `undefined`.

  ```javascript
  MyView = Ember.View.extend({
    classNameBindings: ['hovered'],
    hovered: true
  });
  ```

  Will result in view instances with an HTML representation of:

  ```html
  <div id="ember1" class="ember-view hovered"></div>
  ```

  When using boolean class name bindings you can supply a string value other
  than the property name for use as the `class` HTML attribute by appending the
  preferred value after a ":" character when defining the binding:

  ```javascript
  MyView = Ember.View.extend({
    classNameBindings: ['awesome:so-very-cool'],
    awesome: true
  });
  ```

  Will result in view instances with an HTML representation of:

  ```html
  <div id="ember1" class="ember-view so-very-cool"></div>
  ```

  Boolean value class name bindings whose property names are in a
  camelCase-style format will be converted to a dasherized format:

  ```javascript
  MyView = Ember.View.extend({
    classNameBindings: ['isUrgent'],
    isUrgent: true
  });
  ```

  Will result in view instances with an HTML representation of:

  ```html
  <div id="ember1" class="ember-view is-urgent"></div>
  ```

  Class name bindings can also refer to object values that are found by
  traversing a path relative to the view itself:

  ```javascript
  MyView = Ember.View.extend({
    classNameBindings: ['messages.empty']
    messages: Ember.Object.create({
      empty: true
    })
  });
  ```

  Will result in view instances with an HTML representation of:

  ```html
  <div id="ember1" class="ember-view empty"></div>
  ```

  If you want to add a class name for a property which evaluates to true and
  and a different class name if it evaluates to false, you can pass a binding
  like this:

  ```javascript
  // Applies 'enabled' class when isEnabled is true and 'disabled' when isEnabled is false
  Ember.View.extend({
    classNameBindings: ['isEnabled:enabled:disabled']
    isEnabled: true
  });
  ```

  Will result in view instances with an HTML representation of:

  ```html
  <div id="ember1" class="ember-view enabled"></div>
  ```

  When isEnabled is `false`, the resulting HTML reprensentation looks like
  this:

  ```html
  <div id="ember1" class="ember-view disabled"></div>
  ```

  This syntax offers the convenience to add a class if a property is `false`:

  ```javascript
  // Applies no class when isEnabled is true and class 'disabled' when isEnabled is false
  Ember.View.extend({
    classNameBindings: ['isEnabled::disabled']
    isEnabled: true
  });
  ```

  Will result in view instances with an HTML representation of:

  ```html
  <div id="ember1" class="ember-view"></div>
  ```

  When the `isEnabled` property on the view is set to `false`, it will result
  in view instances with an HTML representation of:

  ```html
  <div id="ember1" class="ember-view disabled"></div>
  ```

  Updates to the the value of a class name binding will result in automatic
  update of the  HTML `class` attribute in the view's rendered HTML
  representation. If the value becomes `false` or `undefined` the class name
  will be removed.

  Both `classNames` and `classNameBindings` are concatenated properties. See
  [Ember.Object](/api/classes/Ember.Object.html) documentation for more
  information about concatenated properties.

  ## HTML Attributes

  The HTML attribute section of a view's tag can be set by providing an
  `attributeBindings` property set to an array of property names on the view.
  The return value of these properties will be used as the value of the view's
  HTML associated attribute:

  ```javascript
  AnchorView = Ember.View.extend({
    tagName: 'a',
    attributeBindings: ['href'],
    href: 'http://google.com'
  });
  ```

  Will result in view instances with an HTML representation of:

  ```html
  <a id="ember1" class="ember-view" href="http://google.com"></a>
  ```

  One property can be mapped on to another by placing a ":" between
  the source property and the destination property:

  ```javascript
  AnchorView = Ember.View.extend({
    tagName: 'a',
    attributeBindings: ['url:href'],
    url: 'http://google.com'
  });
  ```

  Will result in view instances with an HTML representation of:

  ```html
  <a id="ember1" class="ember-view" href="http://google.com"></a>
  ```

  If the return value of an `attributeBindings` monitored property is a boolean
  the property will follow HTML's pattern of repeating the attribute's name as
  its value:

  ```javascript
  MyTextInput = Ember.View.extend({
    tagName: 'input',
    attributeBindings: ['disabled'],
    disabled: true
  });
  ```

  Will result in view instances with an HTML representation of:

  ```html
  <input id="ember1" class="ember-view" disabled="disabled" />
  ```

  `attributeBindings` can refer to computed properties:

  ```javascript
  MyTextInput = Ember.View.extend({
    tagName: 'input',
    attributeBindings: ['disabled'],
    disabled: function() {
      if (someLogic) {
        return true;
      } else {
        return false;
      }
    }.property()
  });
  ```

  Updates to the the property of an attribute binding will result in automatic
  update of the  HTML attribute in the view's rendered HTML representation.

  `attributeBindings` is a concatenated property. See [Ember.Object](/api/classes/Ember.Object.html)
  documentation for more information about concatenated properties.

  ## Templates

  The HTML contents of a view's rendered representation are determined by its
  template. Templates can be any function that accepts an optional context
  parameter and returns a string of HTML that will be inserted within the
  view's tag. Most typically in Ember this function will be a compiled
  `Ember.Handlebars` template.

  ```javascript
  AView = Ember.View.extend({
    template: Ember.Handlebars.compile('I am the template')
  });
  ```

  Will result in view instances with an HTML representation of:

  ```html
  <div id="ember1" class="ember-view">I am the template</div>
  ```

  Within an Ember application is more common to define a Handlebars templates as
  part of a page:

  ```html
  <script type='text/x-handlebars' data-template-name='some-template'>
    Hello
  </script>
  ```

  And associate it by name using a view's `templateName` property:

  ```javascript
  AView = Ember.View.extend({
    templateName: 'some-template'
  });
  ```

  If you have nested resources, your Handlebars template will look like this:

  ```html
  <script type='text/x-handlebars' data-template-name='posts/new'>
    <h1>New Post</h1>
  </script>
  ```

  And `templateName` property:

  ```javascript
  AView = Ember.View.extend({
    templateName: 'posts/new'
  });
  ```

  Using a value for `templateName` that does not have a Handlebars template
  with a matching `data-template-name` attribute will throw an error.

  For views classes that may have a template later defined (e.g. as the block
  portion of a `{{view}}` Handlebars helper call in another template or in
  a subclass), you can provide a `defaultTemplate` property set to compiled
  template function. If a template is not later provided for the view instance
  the `defaultTemplate` value will be used:

  ```javascript
  AView = Ember.View.extend({
    defaultTemplate: Ember.Handlebars.compile('I was the default'),
    template: null,
    templateName: null
  });
  ```

  Will result in instances with an HTML representation of:

  ```html
  <div id="ember1" class="ember-view">I was the default</div>
  ```

  If a `template` or `templateName` is provided it will take precedence over
  `defaultTemplate`:

  ```javascript
  AView = Ember.View.extend({
    defaultTemplate: Ember.Handlebars.compile('I was the default')
  });

  aView = AView.create({
    template: Ember.Handlebars.compile('I was the template, not default')
  });
  ```

  Will result in the following HTML representation when rendered:

  ```html
  <div id="ember1" class="ember-view">I was the template, not default</div>
  ```

  ## View Context

  The default context of the compiled template is the view's controller:

  ```javascript
  AView = Ember.View.extend({
    template: Ember.Handlebars.compile('Hello {{excitedGreeting}}')
  });

  aController = Ember.Object.create({
    firstName: 'Barry',
    excitedGreeting: function() {
      return this.get("content.firstName") + "!!!"
    }.property()
  });

  aView = AView.create({
    controller: aController
  });
  ```

  Will result in an HTML representation of:

  ```html
  <div id="ember1" class="ember-view">Hello Barry!!!</div>
  ```

  A context can also be explicitly supplied through the view's `context`
  property. If the view has neither `context` nor `controller` properties, the
  `parentView`'s context will be used.

  ## Layouts

  Views can have a secondary template that wraps their main template. Like
  primary templates, layouts can be any function that  accepts an optional
  context parameter and returns a string of HTML that will be inserted inside
  view's tag. Views whose HTML element is self closing (e.g. `<input />`)
  cannot have a layout and this property will be ignored.

  Most typically in Ember a layout will be a compiled `Ember.Handlebars`
  template.

  A view's layout can be set directly with the `layout` property or reference
  an existing Handlebars template by name with the `layoutName` property.

  A template used as a layout must contain a single use of the Handlebars
  `{{yield}}` helper. The HTML contents of a view's rendered `template` will be
  inserted at this location:

  ```javascript
  AViewWithLayout = Ember.View.extend({
    layout: Ember.Handlebars.compile("<div class='my-decorative-class'>{{yield}}</div>"),
    template: Ember.Handlebars.compile("I got wrapped")
  });
  ```

  Will result in view instances with an HTML representation of:

  ```html
  <div id="ember1" class="ember-view">
    <div class="my-decorative-class">
      I got wrapped
    </div>
  </div>
  ```

  See [Ember.Handlebars.helpers.yield](/api/classes/Ember.Handlebars.helpers.html#method_yield)
  for more information.

  ## Responding to Browser Events

  Views can respond to user-initiated events in one of three ways: method
  implementation, through an event manager, and through `{{action}}` helper use
  in their template or layout.

  ### Method Implementation

  Views can respond to user-initiated events by implementing a method that
  matches the event name. A `jQuery.Event` object will be passed as the
  argument to this method.

  ```javascript
  AView = Ember.View.extend({
    click: function(event) {
      // will be called when when an instance's
      // rendered element is clicked
    }
  });
  ```

  ### Event Managers

  Views can define an object as their `eventManager` property. This object can
  then implement methods that match the desired event names. Matching events
  that occur on the view's rendered HTML or the rendered HTML of any of its DOM
  descendants will trigger this method. A `jQuery.Event` object will be passed
  as the first argument to the method and an  `Ember.View` object as the
  second. The `Ember.View` will be the view whose rendered HTML was interacted
  with. This may be the view with the `eventManager` property or one of its
  descendent views.

  ```javascript
  AView = Ember.View.extend({
    eventManager: Ember.Object.create({
      doubleClick: function(event, view) {
        // will be called when when an instance's
        // rendered element or any rendering
        // of this views's descendent
        // elements is clicked
      }
    })
  });
  ```

  An event defined for an event manager takes precedence over events of the
  same name handled through methods on the view.

  ```javascript
  AView = Ember.View.extend({
    mouseEnter: function(event) {
      // will never trigger.
    },
    eventManager: Ember.Object.create({
      mouseEnter: function(event, view) {
        // takes precedence over AView#mouseEnter
      }
    })
  });
  ```

  Similarly a view's event manager will take precedence for events of any views
  rendered as a descendent. A method name that matches an event name will not
  be called if the view instance was rendered inside the HTML representation of
  a view that has an `eventManager` property defined that handles events of the
  name. Events not handled by the event manager will still trigger method calls
  on the descendent.

  ```javascript
  var App = Ember.Application.create();
  App.OuterView = Ember.View.extend({
    template: Ember.Handlebars.compile("outer {{#view 'inner'}}inner{{/view}} outer"),
    eventManager: Ember.Object.create({
      mouseEnter: function(event, view) {
        // view might be instance of either
        // OuterView or InnerView depending on
        // where on the page the user interaction occurred
      }
    })
  });

  App.InnerView = Ember.View.extend({
    click: function(event) {
      // will be called if rendered inside
      // an OuterView because OuterView's
      // eventManager doesn't handle click events
    },
    mouseEnter: function(event) {
      // will never be called if rendered inside
      // an OuterView.
    }
  });
  ```

  ### Handlebars `{{action}}` Helper

  See [Handlebars.helpers.action](/api/classes/Ember.Handlebars.helpers.html#method_action).

  ### Event Names

  All of the event handling approaches described above respond to the same set
  of events. The names of the built-in events are listed below. (The hash of
  built-in events exists in `Ember.EventDispatcher`.) Additional, custom events
  can be registered by using `Ember.Application.customEvents`.

  Touch events:

  * `touchStart`
  * `touchMove`
  * `touchEnd`
  * `touchCancel`

  Keyboard events

  * `keyDown`
  * `keyUp`
  * `keyPress`

  Mouse events

  * `mouseDown`
  * `mouseUp`
  * `contextMenu`
  * `click`
  * `doubleClick`
  * `mouseMove`
  * `focusIn`
  * `focusOut`
  * `mouseEnter`
  * `mouseLeave`

  Form events:

  * `submit`
  * `change`
  * `focusIn`
  * `focusOut`
  * `input`

  HTML5 drag and drop events:

  * `dragStart`
  * `drag`
  * `dragEnter`
  * `dragLeave`
  * `dragOver`
  * `dragEnd`
  * `drop`

  ## Handlebars `{{view}}` Helper

  Other `Ember.View` instances can be included as part of a view's template by
  using the `{{view}}` Handlebars helper. See [Ember.Handlebars.helpers.view](/api/classes/Ember.Handlebars.helpers.html#method_view)
  for additional information.

  @class View
  @namespace Ember
  @extends Ember.CoreView
*/
var View = CoreView.extend({

  concatenatedProperties: ['classNames', 'classNameBindings', 'attributeBindings'],

  /**
    @property isView
    @type Boolean
    @default true
    @static
  */
  isView: true,

  // ..........................................................
  // TEMPLATE SUPPORT
  //

  /**
    The name of the template to lookup if no template is provided.

    By default `Ember.View` will lookup a template with this name in
    `Ember.TEMPLATES` (a shared global object).

    @property templateName
    @type String
    @default null
  */
  templateName: null,

  /**
    The name of the layout to lookup if no layout is provided.

    By default `Ember.View` will lookup a template with this name in
    `Ember.TEMPLATES` (a shared global object).

    @property layoutName
    @type String
    @default null
  */
  layoutName: null,

  /**
    Used to identify this view during debugging

    @property instrumentDisplay
    @type String
  */
  instrumentDisplay: computed(function() {
    if (this.helperName) {
      return '{{' + this.helperName + '}}';
    }
  }),

  /**
    The template used to render the view. This should be a function that
    accepts an optional context parameter and returns a string of HTML that
    will be inserted into the DOM relative to its parent view.

    In general, you should set the `templateName` property instead of setting
    the template yourself.

    @property template
    @type Function
  */
  template: computed('templateName', function(key, value) {
    if (value !== undefined) { return value; }

    var templateName = get(this, 'templateName');
    var template = this.templateForName(templateName, 'template');

    Ember.assert("You specified the templateName " + templateName + " for " + this + ", but it did not exist.", !templateName || !!template);

    return template || get(this, 'defaultTemplate');
  }),

  _controller: null,

  /**
    The controller managing this view. If this property is set, it will be
    made available for use by the template.

    @property controller
    @type Object
  */
  controller: computed(function(key, value) {
    if (arguments.length === 2) {
      this._controller = value;
      return value;
    }

    if (this._controller) {
      return this._controller;
    }

    var parentView = get(this, '_parentView');
    return parentView ? get(parentView, 'controller') : null;
  }),

  /**
    A view may contain a layout. A layout is a regular template but
    supersedes the `template` property during rendering. It is the
    responsibility of the layout template to retrieve the `template`
    property from the view (or alternatively, call `Handlebars.helpers.yield`,
    `{{yield}}`) to render it in the correct location.

    This is useful for a view that has a shared wrapper, but which delegates
    the rendering of the contents of the wrapper to the `template` property
    on a subclass.

    @property layout
    @type Function
  */
  layout: computed(function(key) {
    var layoutName = get(this, 'layoutName');
    var layout = this.templateForName(layoutName, 'layout');

    Ember.assert("You specified the layoutName " + layoutName + " for " + this + ", but it did not exist.", !layoutName || !!layout);

    return layout || get(this, 'defaultLayout');
  }).property('layoutName'),

  _yield: function(context, options, morph) {
    var template = get(this, 'template');

    if (template) {
      var useHTMLBars = false;
      if (Ember.FEATURES.isEnabled('ember-htmlbars')) {
        useHTMLBars = template.isHTMLBars;
      }

      if (useHTMLBars) {
        return template.render(this, options, morph.contextualElement);
      } else {
        return template(context, options);
      }
    }
  },

  _blockArguments: EMPTY_ARRAY,

  templateForName: function(name, type) {
    if (!name) { return; }
    Ember.assert("templateNames are not allowed to contain periods: "+name, name.indexOf('.') === -1);

    if (!this.container) {
      throw new EmberError('Container was not found when looking up a views template. ' +
                 'This is most likely due to manually instantiating an Ember.View. ' +
                 'See: http://git.io/EKPpnA');
    }

    return this.container.lookup('template:' + name);
  },

  /**
    The object from which templates should access properties.

    This object will be passed to the template function each time the render
    method is called, but it is up to the individual function to decide what
    to do with it.

    By default, this will be the view's controller.

    @property context
    @type Object
  */
  context: computed(function(key, value) {
    if (arguments.length === 2) {
      set(this, '_context', value);
      return value;
    } else {
      return get(this, '_context');
    }
  }).volatile(),

  /**
    Private copy of the view's template context. This can be set directly
    by Handlebars without triggering the observer that causes the view
    to be re-rendered.

    The context of a view is looked up as follows:

    1. Supplied context (usually by Handlebars)
    2. Specified controller
    3. `parentView`'s context (for a child of a ContainerView)

    The code in Handlebars that overrides the `_context` property first
    checks to see whether the view has a specified controller. This is
    something of a hack and should be revisited.

    @property _context
    @private
  */
  _context: computed(function(key, value) {
    if (arguments.length === 2) {
      return value;
    }

    var parentView, controller;

    if (controller = get(this, 'controller')) {
      return controller;
    }

    parentView = this._parentView;
    if (parentView) {
      return get(parentView, '_context');
    }

    return null;
  }),

  /**
    If a value that affects template rendering changes, the view should be
    re-rendered to reflect the new value.

    @method _contextDidChange
    @private
  */
  _contextDidChange: observer('context', function() {
    this.rerender();
  }),

  /**
    If `false`, the view will appear hidden in DOM.

    @property isVisible
    @type Boolean
    @default null
  */
  isVisible: true,

  /**
    Array of child views. You should never edit this array directly.
    Instead, use `appendChild` and `removeFromParent`.

    @property childViews
    @type Array
    @default []
    @private
  */
  childViews: childViewsProperty,

  _childViews: EMPTY_ARRAY,

  // When it's a virtual view, we need to notify the parent that their
  // childViews will change.
  _childViewsWillChange: beforeObserver('childViews', function() {
    if (this.isVirtual) {
      var parentView = get(this, 'parentView');
      if (parentView) { propertyWillChange(parentView, 'childViews'); }
    }
  }),

  // When it's a virtual view, we need to notify the parent that their
  // childViews did change.
  _childViewsDidChange: observer('childViews', function() {
    if (this.isVirtual) {
      var parentView = get(this, 'parentView');
      if (parentView) { propertyDidChange(parentView, 'childViews'); }
    }
  }),

  /**
    Return the nearest ancestor that is an instance of the provided
    class.

    @method nearestInstanceOf
    @param {Class} klass Subclass of Ember.View (or Ember.View itself)
    @return Ember.View
    @deprecated
  */
  nearestInstanceOf: function(klass) {
    Ember.deprecate("nearestInstanceOf is deprecated and will be removed from future releases. Use nearestOfType.");
    var view = get(this, 'parentView');

    while (view) {
      if (view instanceof klass) { return view; }
      view = get(view, 'parentView');
    }
  },

  /**
    Return the nearest ancestor that is an instance of the provided
    class or mixin.

    @method nearestOfType
    @param {Class,Mixin} klass Subclass of Ember.View (or Ember.View itself),
           or an instance of Ember.Mixin.
    @return Ember.View
  */
  nearestOfType: function(klass) {
    var view = get(this, 'parentView');
    var isOfType = klass instanceof Mixin ?
                   function(view) { return klass.detect(view); } :
                   function(view) { return klass.detect(view.constructor); };

    while (view) {
      if (isOfType(view)) { return view; }
      view = get(view, 'parentView');
    }
  },

  /**
    Return the nearest ancestor that has a given property.

    @method nearestWithProperty
    @param {String} property A property name
    @return Ember.View
  */
  nearestWithProperty: function(property) {
    var view = get(this, 'parentView');

    while (view) {
      if (property in view) { return view; }
      view = get(view, 'parentView');
    }
  },

  /**
    Return the nearest ancestor whose parent is an instance of
    `klass`.

    @method nearestChildOf
    @param {Class} klass Subclass of Ember.View (or Ember.View itself)
    @return Ember.View
  */
  nearestChildOf: function(klass) {
    var view = get(this, 'parentView');

    while (view) {
      if (get(view, 'parentView') instanceof klass) { return view; }
      view = get(view, 'parentView');
    }
  },

  /**
    When the parent view changes, recursively invalidate `controller`

    @method _parentViewDidChange
    @private
  */
  _parentViewDidChange: observer('_parentView', function() {
    if (this.isDestroying) { return; }

    this._setupKeywords();
    this.trigger('parentViewDidChange');

    if (get(this, 'parentView.controller') && !get(this, 'controller')) {
      this.notifyPropertyChange('controller');
    }
  }),

  _controllerDidChange: observer('controller', function() {
    if (this.isDestroying) { return; }

    this.rerender();

    this.forEachChildView(function(view) {
      view.propertyDidChange('controller');
    });
  }),

  _setupKeywords: function() {
    var keywords = this._keywords;
    var contextView = this._contextView || this._parentView;

    if (contextView) {
      var parentKeywords = contextView._keywords;

      keywords.view = this.isVirtual ? parentKeywords.view : this;

      for (var name in parentKeywords) {
        if (keywords[name]) continue;
        keywords[name] = parentKeywords[name];
      }
    } else {
      keywords.view = this.isVirtual ? null : this;
    }
  },

  /**
    Called on your view when it should push strings of HTML into a
    `Ember.RenderBuffer`. Most users will want to override the `template`
    or `templateName` properties instead of this method.

    By default, `Ember.View` will look for a function in the `template`
    property and invoke it with the value of `context`. The value of
    `context` will be the view's controller unless you override it.

    @method render
    @param {Ember.RenderBuffer} buffer The render buffer
  */
  render: function(buffer) {
    // If this view has a layout, it is the responsibility of the
    // the layout to render the view's template. Otherwise, render the template
    // directly.
    var template = get(this, 'layout') || get(this, 'template');

    if (template) {
      var context = get(this, 'context');
      var output;

      var data = {
        view: this,
        buffer: buffer,
        isRenderData: true
      };

      // Invoke the template with the provided template context, which
      // is the view's controller by default. A hash of data is also passed that provides
      // the template with access to the view and render buffer.

      // The template should write directly to the render buffer instead
      // of returning a string.
      var options = { data: data };
      var useHTMLBars = false;

      if (Ember.FEATURES.isEnabled('ember-htmlbars')) {
        useHTMLBars = template.isHTMLBars;
      }

      if (useHTMLBars) {
        Ember.assert('template must be an object. Did you mean to call Ember.Handlebars.compile("...") or specify templateName instead?', typeof template === 'object');
        var env = Ember.merge(buildHTMLBarsDefaultEnv(), options);
        output = template.render(this, env, buffer.innerContextualElement(), this._blockArguments);
      } else {
        Ember.assert('template must be a function. Did you mean to call Ember.Handlebars.compile("...") or specify templateName instead?', typeof template === 'function');
        output = template(context, options);
      }

      // If the template returned a string instead of writing to the buffer,
      // push the string onto the buffer.
      if (output !== undefined) { buffer.push(output); }
    }
  },

  /**
    Renders the view again. This will work regardless of whether the
    view is already in the DOM or not. If the view is in the DOM, the
    rendering process will be deferred to give bindings a chance
    to synchronize.

    If children were added during the rendering process using `appendChild`,
    `rerender` will remove them, because they will be added again
    if needed by the next `render`.

    In general, if the display of your view changes, you should modify
    the DOM element directly instead of manually calling `rerender`, which can
    be slow.

    @method rerender
  */
  rerender: function() {
    return this.currentState.rerender(this);
  },

  /**
    Iterates over the view's `classNameBindings` array, inserts the value
    of the specified property into the `classNames` array, then creates an
    observer to update the view's element if the bound property ever changes
    in the future.

    @method _applyClassNameBindings
    @private
  */
  _applyClassNameBindings: function(classBindings) {
    var classNames = this.classNames;
    var elem, newClass, dasherizedClass;

    // Loop through all of the configured bindings. These will be either
    // property names ('isUrgent') or property paths relative to the view
    // ('content.isUrgent')
    forEach(classBindings, function(binding) {

      var boundBinding;
      if (isStream(binding)) {
        boundBinding = binding;
      } else {
        boundBinding = streamifyClassNameBinding(this, binding, '_view.');
      }

      // Variable in which the old class value is saved. The observer function
      // closes over this variable, so it knows which string to remove when
      // the property changes.
      var oldClass;

      // Set up an observer on the context. If the property changes, toggle the
      // class name.
      var observer = this._wrapAsScheduled(function() {
        // Get the current value of the property
        elem = this.$();
        newClass = read(boundBinding);

        // If we had previously added a class to the element, remove it.
        if (oldClass) {
          elem.removeClass(oldClass);
          // Also remove from classNames so that if the view gets rerendered,
          // the class doesn't get added back to the DOM.
          classNames.removeObject(oldClass);
        }

        // If necessary, add a new class. Make sure we keep track of it so
        // it can be removed in the future.
        if (newClass) {
          elem.addClass(newClass);
          oldClass = newClass;
        } else {
          oldClass = null;
        }
      });

      // Get the class name for the property at its current value
      dasherizedClass = read(boundBinding);

      if (dasherizedClass) {
        // Ensure that it gets into the classNames array
        // so it is displayed when we render.
        addObject(classNames, dasherizedClass);

        // Save a reference to the class name so we can remove it
        // if the observer fires. Remember that this variable has
        // been closed over by the observer.
        oldClass = dasherizedClass;
      }

      subscribe(boundBinding, observer, this);
      // Remove className so when the view is rerendered,
      // the className is added based on binding reevaluation
      this.one('willClearRender', function() {
        if (oldClass) {
          classNames.removeObject(oldClass);
          oldClass = null;
        }
      });

    }, this);
  },

  _unspecifiedAttributeBindings: null,

  /**
    Iterates through the view's attribute bindings, sets up observers for each,
    then applies the current value of the attributes to the passed render buffer.

    @method _applyAttributeBindings
    @param {Ember.RenderBuffer} buffer
    @private
  */
  _applyAttributeBindings: function(buffer, attributeBindings) {
    var attributeValue;
    var unspecifiedAttributeBindings = this._unspecifiedAttributeBindings = this._unspecifiedAttributeBindings || {};

    forEach(attributeBindings, function(binding) {
      var split = binding.split(':');
      var property = split[0];
      var attributeName = split[1] || property;

      Ember.assert('You cannot use class as an attributeBinding, use classNameBindings instead.', attributeName !== 'class');

      if (property in this) {
        this._setupAttributeBindingObservation(property, attributeName);

        // Determine the current value and add it to the render buffer
        // if necessary.
        attributeValue = get(this, property);
        View.applyAttributeBindings(buffer, attributeName, attributeValue);
      } else {
        unspecifiedAttributeBindings[property] = attributeName;
      }
    }, this);

    // Lazily setup setUnknownProperty after attributeBindings are initially applied
    this.setUnknownProperty = this._setUnknownProperty;
  },

  _setupAttributeBindingObservation: function(property, attributeName) {
    var attributeValue, elem;

    // Create an observer to add/remove/change the attribute if the
    // JavaScript property changes.
    var observer = function() {
      elem = this.$();

      attributeValue = get(this, property);

      var normalizedName = normalizeProperty(elem, attributeName.toLowerCase()) || attributeName;
      View.applyAttributeBindings(elem, normalizedName, attributeValue);
    };

    this.registerObserver(this, property, observer);
  },

  /**
    We're using setUnknownProperty as a hook to setup attributeBinding observers for
    properties that aren't defined on a view at initialization time.

    Note: setUnknownProperty will only be called once for each property.

    @method setUnknownProperty
    @param key
    @param value
    @private
  */
  setUnknownProperty: null, // Gets defined after initialization by _applyAttributeBindings

  _setUnknownProperty: function(key, value) {
    var attributeName = this._unspecifiedAttributeBindings && this._unspecifiedAttributeBindings[key];
    if (attributeName) {
      this._setupAttributeBindingObservation(key, attributeName);
    }

    defineProperty(this, key);
    return set(this, key, value);
  },

  /**
    Given a property name, returns a dasherized version of that
    property name if the property evaluates to a non-falsy value.

    For example, if the view has property `isUrgent` that evaluates to true,
    passing `isUrgent` to this method will return `"is-urgent"`.

    @method _classStringForProperty
    @param property
    @private
  */
  _classStringForProperty: function(parsedPath) {
    return View._classStringForValue(parsedPath.path, parsedPath.stream.value(), parsedPath.className, parsedPath.falsyClassName);
  },

  // ..........................................................
  // ELEMENT SUPPORT
  //

  /**
    Returns the current DOM element for the view.

    @property element
    @type DOMElement
  */
  element: null,

  /**
    Returns a jQuery object for this view's element. If you pass in a selector
    string, this method will return a jQuery object, using the current element
    as its buffer.

    For example, calling `view.$('li')` will return a jQuery object containing
    all of the `li` elements inside the DOM element of this view.

    @method $
    @param {String} [selector] a jQuery-compatible selector string
    @return {jQuery} the jQuery object for the DOM node
  */
  $: function(sel) {
    return this.currentState.$(this, sel);
  },

  mutateChildViews: function(callback) {
    var childViews = this._childViews;
    var idx = childViews.length;
    var view;

    while(--idx >= 0) {
      view = childViews[idx];
      callback(this, view, idx);
    }

    return this;
  },

  forEachChildView: function(callback) {
    var childViews = this._childViews;

    if (!childViews) { return this; }

    var len = childViews.length;
    var view, idx;

    for (idx = 0; idx < len; idx++) {
      view = childViews[idx];
      callback(view);
    }

    return this;
  },

  /**
    Appends the view's element to the specified parent element.

    If the view does not have an HTML representation yet, `createElement()`
    will be called automatically.

    Note that this method just schedules the view to be appended; the DOM
    element will not be appended to the given element until all bindings have
    finished synchronizing.

    This is not typically a function that you will need to call directly when
    building your application. You might consider using `Ember.ContainerView`
    instead. If you do need to use `appendTo`, be sure that the target element
    you are providing is associated with an `Ember.Application` and does not
    have an ancestor element that is associated with an Ember view.

    @method appendTo
    @param {String|DOMElement|jQuery} A selector, element, HTML string, or jQuery object
    @return {Ember.View} receiver
  */
  appendTo: function(selector) {
    var target = jQuery(selector);

    Ember.assert("You tried to append to (" + selector + ") but that isn't in the DOM", target.length > 0);
    Ember.assert("You cannot append to an existing Ember.View. Consider using Ember.ContainerView instead.", !target.is('.ember-view') && !target.parents().is('.ember-view'));

    this.constructor.renderer.appendTo(this, target[0]);

    return this;
  },

  /**
    Replaces the content of the specified parent element with this view's
    element. If the view does not have an HTML representation yet,
    the element will be generated automatically.

    Note that this method just schedules the view to be appended; the DOM
    element will not be appended to the given element until all bindings have
    finished synchronizing

    @method replaceIn
    @param {String|DOMElement|jQuery} target A selector, element, HTML string, or jQuery object
    @return {Ember.View} received
  */
  replaceIn: function(selector) {
    var target = jQuery(selector);

    Ember.assert("You tried to replace in (" + selector + ") but that isn't in the DOM", target.length > 0);
    Ember.assert("You cannot replace an existing Ember.View. Consider using Ember.ContainerView instead.", !target.is('.ember-view') && !target.parents().is('.ember-view'));

    this.constructor.renderer.replaceIn(this, target[0]);

    return this;
  },

  /**
    Appends the view's element to the document body. If the view does
    not have an HTML representation yet
    the element will be generated automatically.

    If your application uses the `rootElement` property, you must append
    the view within that element. Rendering views outside of the `rootElement`
    is not supported.

    Note that this method just schedules the view to be appended; the DOM
    element will not be appended to the document body until all bindings have
    finished synchronizing.

    @method append
    @return {Ember.View} receiver
  */
  append: function() {
    return this.appendTo(document.body);
  },

  /**
    Removes the view's element from the element to which it is attached.

    @method remove
    @return {Ember.View} receiver
  */
  remove: function() {
    // What we should really do here is wait until the end of the run loop
    // to determine if the element has been re-appended to a different
    // element.
    // In the interim, we will just re-render if that happens. It is more
    // important than elements get garbage collected.
    if (!this.removedFromDOM) { this.destroyElement(); }
  },

  /**
    The HTML `id` of the view's element in the DOM. You can provide this
    value yourself but it must be unique (just as in HTML):

    ```handlebars
      {{my-component elementId="a-really-cool-id"}}
    ```

    If not manually set a default value will be provided by the framework.

    Once rendered an element's `elementId` is considered immutable and you
    should never change it.

    @property elementId
    @type String
  */
  elementId: null,

  /**
    Attempts to discover the element in the parent element. The default
    implementation looks for an element with an ID of `elementId` (or the
    view's guid if `elementId` is null). You can override this method to
    provide your own form of lookup. For example, if you want to discover your
    element using a CSS class name instead of an ID.

    @method findElementInParentElement
    @param {DOMElement} parentElement The parent's DOM element
    @return {DOMElement} The discovered element
  */
  findElementInParentElement: function(parentElem) {
    var id = "#" + this.elementId;
    return jQuery(id)[0] || jQuery(id, parentElem)[0];
  },

  /**
    Creates a DOM representation of the view and all of its child views by
    recursively calling the `render()` method.

    After the element has been inserted into the DOM, `didInsertElement` will
    be called on this view and all of its child views.

    @method createElement
    @return {Ember.View} receiver
  */
  createElement: function() {
    if (this.element) { return this; }

    this._didCreateElementWithoutMorph = true;
    this.constructor.renderer.renderTree(this);

    return this;
  },

  /**
    Called when a view is going to insert an element into the DOM.

    @event willInsertElement
  */
  willInsertElement: K,

  /**
    Called when the element of the view has been inserted into the DOM
    or after the view was re-rendered. Override this function to do any
    set up that requires an element in the document body.

    When a view has children, didInsertElement will be called on the
    child view(s) first, bubbling upwards through the hierarchy.

    @event didInsertElement
  */
  didInsertElement: K,

  /**
    Called when the view is about to rerender, but before anything has
    been torn down. This is a good opportunity to tear down any manual
    observers you have installed based on the DOM state

    @event willClearRender
  */
  willClearRender: K,

  /**
    Destroys any existing element along with the element for any child views
    as well. If the view does not currently have a element, then this method
    will do nothing.

    If you implement `willDestroyElement()` on your view, then this method will
    be invoked on your view before your element is destroyed to give you a
    chance to clean up any event handlers, etc.

    If you write a `willDestroyElement()` handler, you can assume that your
    `didInsertElement()` handler was called earlier for the same element.

    You should not call or override this method yourself, but you may
    want to implement the above callbacks.

    @method destroyElement
    @return {Ember.View} receiver
  */
  destroyElement: function() {
    return this.currentState.destroyElement(this);
  },

  /**
    Called when the element of the view is going to be destroyed. Override
    this function to do any teardown that requires an element, like removing
    event listeners.

    Please note: any property changes made during this event will have no
    effect on object observers.

    @event willDestroyElement
  */
  willDestroyElement: K,

  /**
    Called when the parentView property has changed.

    @event parentViewDidChange
  */
  parentViewDidChange: K,

  instrumentName: 'view',

  instrumentDetails: function(hash) {
    hash.template = get(this, 'templateName');
    this._super(hash);
  },

  beforeRender: function(buffer) {},

  afterRender: function(buffer) {},

  applyAttributesToBuffer: function(buffer) {
    // Creates observers for all registered class name and attribute bindings,
    // then adds them to the element.
    var classNameBindings = this.classNameBindings;
    if (classNameBindings.length) {
      this._applyClassNameBindings(classNameBindings);
    }

    // Pass the render buffer so the method can apply attributes directly.
    // This isn't needed for class name bindings because they use the
    // existing classNames infrastructure.
    var attributeBindings = this.attributeBindings;
    if (attributeBindings.length) {
      this._applyAttributeBindings(buffer, attributeBindings);
    }

    buffer.setClasses(this.classNames);
    buffer.id(this.elementId);

    var role = get(this, 'ariaRole');
    if (role) {
      buffer.attr('role', role);
    }

    if (get(this, 'isVisible') === false) {
      buffer.style('display', 'none');
    }
  },

  // ..........................................................
  // STANDARD RENDER PROPERTIES
  //

  /**
    Tag name for the view's outer element. The tag name is only used when an
    element is first created. If you change the `tagName` for an element, you
    must destroy and recreate the view element.

    By default, the render buffer will use a `<div>` tag for views.

    @property tagName
    @type String
    @default null
  */

  // We leave this null by default so we can tell the difference between
  // the default case and a user-specified tag.
  tagName: null,

  /**
    The WAI-ARIA role of the control represented by this view. For example, a
    button may have a role of type 'button', or a pane may have a role of
    type 'alertdialog'. This property is used by assistive software to help
    visually challenged users navigate rich web applications.

    The full list of valid WAI-ARIA roles is available at:
    [http://www.w3.org/TR/wai-aria/roles#roles_categorization](http://www.w3.org/TR/wai-aria/roles#roles_categorization)

    @property ariaRole
    @type String
    @default null
  */
  ariaRole: null,

  /**
    Standard CSS class names to apply to the view's outer element. This
    property automatically inherits any class names defined by the view's
    superclasses as well.

    @property classNames
    @type Array
    @default ['ember-view']
  */
  classNames: ['ember-view'],

  /**
    A list of properties of the view to apply as class names. If the property
    is a string value, the value of that string will be applied as a class
    name.

    ```javascript
    // Applies the 'high' class to the view element
    Ember.View.extend({
      classNameBindings: ['priority']
      priority: 'high'
    });
    ```

    If the value of the property is a Boolean, the name of that property is
    added as a dasherized class name.

    ```javascript
    // Applies the 'is-urgent' class to the view element
    Ember.View.extend({
      classNameBindings: ['isUrgent']
      isUrgent: true
    });
    ```

    If you would prefer to use a custom value instead of the dasherized
    property name, you can pass a binding like this:

    ```javascript
    // Applies the 'urgent' class to the view element
    Ember.View.extend({
      classNameBindings: ['isUrgent:urgent']
      isUrgent: true
    });
    ```

    This list of properties is inherited from the view's superclasses as well.

    @property classNameBindings
    @type Array
    @default []
  */
  classNameBindings: EMPTY_ARRAY,

  /**
    A list of properties of the view to apply as attributes. If the property is
    a string value, the value of that string will be applied as the attribute.

    ```javascript
    // Applies the type attribute to the element
    // with the value "button", like <div type="button">
    Ember.View.extend({
      attributeBindings: ['type'],
      type: 'button'
    });
    ```

    If the value of the property is a Boolean, the name of that property is
    added as an attribute.

    ```javascript
    // Renders something like <div enabled="enabled">
    Ember.View.extend({
      attributeBindings: ['enabled'],
      enabled: true
    });
    ```

    @property attributeBindings
  */
  attributeBindings: EMPTY_ARRAY,

  // .......................................................
  // CORE DISPLAY METHODS
  //

  /**
    Setup a view, but do not finish waking it up.

    * configure `childViews`
    * register the view with the global views hash, which is used for event
      dispatch

    @method init
    @private
  */
  init: function() {
    if (!this.isVirtual && !this.elementId) {
      this.elementId = guidFor(this);
    }

    this._super();

    // setup child views. be sure to clone the child views array first
    this._childViews = this._childViews.slice();
    this._baseContext = undefined;
    this._contextStream = undefined;
    this._streamBindings = undefined;

    if (!this._keywords) {
      this._keywords = create(null);
    }
    this._keywords._view = this;
    this._keywords.view = undefined;
    this._keywords.controller = new KeyStream(this, 'controller');
    this._setupKeywords();

    Ember.assert("Only arrays are allowed for 'classNameBindings'", typeOf(this.classNameBindings) === 'array');
    this.classNameBindings = emberA(this.classNameBindings.slice());

    Ember.assert("Only arrays of static class strings are allowed for 'classNames'. For dynamic classes, use 'classNameBindings'.", typeOf(this.classNames) === 'array');
    this.classNames = emberA(this.classNames.slice());
  },

  appendChild: function(view, options) {
    return this.currentState.appendChild(this, view, options);
  },

  /**
    Removes the child view from the parent view.

    @method removeChild
    @param {Ember.View} view
    @return {Ember.View} receiver
  */
  removeChild: function(view) {
    // If we're destroying, the entire subtree will be
    // freed, and the DOM will be handled separately,
    // so no need to mess with childViews.
    if (this.isDestroying) { return; }

    // update parent node
    set(view, '_parentView', null);

    // remove view from childViews array.
    var childViews = this._childViews;

    removeObject(childViews, view);

    this.propertyDidChange('childViews'); // HUH?! what happened to will change?

    return this;
  },

  /**
    Removes all children from the `parentView`.

    @method removeAllChildren
    @return {Ember.View} receiver
  */
  removeAllChildren: function() {
    return this.mutateChildViews(function(parentView, view) {
      parentView.removeChild(view);
    });
  },

  destroyAllChildren: function() {
    return this.mutateChildViews(function(parentView, view) {
      view.destroy();
    });
  },

  /**
    Removes the view from its `parentView`, if one is found. Otherwise
    does nothing.

    @method removeFromParent
    @return {Ember.View} receiver
  */
  removeFromParent: function() {
    var parent = this._parentView;

    // Remove DOM element from parent
    this.remove();

    if (parent) { parent.removeChild(this); }
    return this;
  },

  /**
    You must call `destroy` on a view to destroy the view (and all of its
    child views). This will remove the view from any parent node, then make
    sure that the DOM element managed by the view can be released by the
    memory manager.

    @method destroy
  */
  destroy: function() {
    // get parentView before calling super because it'll be destroyed
    var nonVirtualParentView = get(this, 'parentView');
    var viewName = this.viewName;

    if (!this._super()) { return; }

    // remove from non-virtual parent view if viewName was specified
    if (viewName && nonVirtualParentView) {
      nonVirtualParentView.set(viewName, null);
    }

    return this;
  },

  /**
    Instantiates a view to be added to the childViews array during view
    initialization. You generally will not call this method directly unless
    you are overriding `createChildViews()`. Note that this method will
    automatically configure the correct settings on the new view instance to
    act as a child of the parent.

    @method createChildView
    @param {Class|String} viewClass
    @param {Hash} [attrs] Attributes to add
    @return {Ember.View} new instance
  */
  createChildView: function(view, attrs) {
    if (!view) {
      throw new TypeError("createChildViews first argument must exist");
    }

    if (view.isView && view._parentView === this && view.container === this.container) {
      return view;
    }

    attrs = attrs || {};
    attrs._parentView = this;

    if (CoreView.detect(view)) {
      attrs.container = this.container;
      view = view.create(attrs);

      // don't set the property on a virtual view, as they are invisible to
      // consumers of the view API
      if (view.viewName) {
        set(get(this, 'concreteView'), view.viewName, view);
      }
    } else if ('string' === typeof view) {
      var fullName = 'view:' + view;
      var ViewKlass = this.container.lookupFactory(fullName);

      Ember.assert("Could not find view: '" + fullName + "'", !!ViewKlass);

      view = ViewKlass.create(attrs);
    } else {
      Ember.assert('You must pass instance or subclass of View', view.isView);

      attrs.container = this.container;
      setProperties(view, attrs);
    }

    return view;
  },

  becameVisible: K,
  becameHidden: K,

  /**
    When the view's `isVisible` property changes, toggle the visibility
    element of the actual DOM element.

    @method _isVisibleDidChange
    @private
  */
  _isVisibleDidChange: observer('isVisible', function() {
    if (this._isVisible === get(this, 'isVisible')) { return ; }
    run.scheduleOnce('render', this, this._toggleVisibility);
  }),

  _toggleVisibility: function() {
    var $el = this.$();
    var isVisible = get(this, 'isVisible');

    if (this._isVisible === isVisible) { return ; }

    // It's important to keep these in sync, even if we don't yet have
    // an element in the DOM to manipulate:
    this._isVisible = isVisible;

    if (!$el) { return; }

    $el.toggle(isVisible);

    if (this._isAncestorHidden()) { return; }

    if (isVisible) {
      this._notifyBecameVisible();
    } else {
      this._notifyBecameHidden();
    }
  },

  _notifyBecameVisible: function() {
    this.trigger('becameVisible');

    this.forEachChildView(function(view) {
      var isVisible = get(view, 'isVisible');

      if (isVisible || isVisible === null) {
        view._notifyBecameVisible();
      }
    });
  },

  _notifyBecameHidden: function() {
    this.trigger('becameHidden');
    this.forEachChildView(function(view) {
      var isVisible = get(view, 'isVisible');

      if (isVisible || isVisible === null) {
        view._notifyBecameHidden();
      }
    });
  },

  _isAncestorHidden: function() {
    var parent = get(this, 'parentView');

    while (parent) {
      if (get(parent, 'isVisible') === false) { return true; }

      parent = get(parent, 'parentView');
    }

    return false;
  },
  transitionTo: function(state, children) {
    Ember.deprecate("Ember.View#transitionTo has been deprecated, it is for internal use only");
    this._transitionTo(state, children);
  },
  _transitionTo: function(state, children) {
    var priorState = this.currentState;
    var currentState = this.currentState = this._states[state];
    this._state = state;

    if (priorState && priorState.exit) { priorState.exit(this); }
    if (currentState.enter) { currentState.enter(this); }
  },

  // .......................................................
  // EVENT HANDLING
  //

  /**
    Handle events from `Ember.EventDispatcher`

    @method handleEvent
    @param eventName {String}
    @param evt {Event}
    @private
  */
  handleEvent: function(eventName, evt) {
    return this.currentState.handleEvent(this, eventName, evt);
  },

  registerObserver: function(root, path, target, observer) {
    if (!observer && 'function' === typeof target) {
      observer = target;
      target = null;
    }

    if (!root || typeof root !== 'object') {
      return;
    }

    var scheduledObserver = this._wrapAsScheduled(observer);

    addObserver(root, path, target, scheduledObserver);

    this.one('willClearRender', function() {
      removeObserver(root, path, target, scheduledObserver);
    });
  },

  _wrapAsScheduled: function(fn) {
    var view = this;
    var stateCheckedFn = function() {
      view.currentState.invokeObserver(this, fn);
    };
    var scheduledFn = function() {
      run.scheduleOnce('render', this, stateCheckedFn);
    };
    return scheduledFn;
  },

  getStream: function(path) {
    var stream = this._getContextStream().get(path);

    stream._label = path;

    return stream;
  },

  _getBindingForStream: function(pathOrStream) {
    if (this._streamBindings === undefined) {
      this._streamBindings = create(null);
      this.one('willDestroyElement', this, this._destroyStreamBindings);
    }

    var path = pathOrStream;
    if (isStream(pathOrStream)) {
      path = pathOrStream._label;

      if (!path) {
        // if no _label is present on the provided stream
        // it is likely a subexpr and cannot be set (so it
        // does not need a StreamBinding)
        return pathOrStream;
      }
    }

    if (this._streamBindings[path] !== undefined) {
      return this._streamBindings[path];
    } else {
      var stream = this._getContextStream().get(path);
      var streamBinding = new StreamBinding(stream);

      streamBinding._label = path;

      return this._streamBindings[path] = streamBinding;
    }
  },

  _destroyStreamBindings: function() {
    var streamBindings = this._streamBindings;
    for (var path in streamBindings) {
      streamBindings[path].destroy();
    }
    this._streamBindings = undefined;
  },

  _getContextStream: function() {
    if (this._contextStream === undefined) {
      this._baseContext = new KeyStream(this, 'context');
      this._contextStream = new ContextStream(this);
      this.one('willDestroyElement', this, this._destroyContextStream);
    }

    return this._contextStream;
  },

  _destroyContextStream: function() {
    this._baseContext.destroy();
    this._baseContext = undefined;
    this._contextStream.destroy();
    this._contextStream = undefined;
  },

  _unsubscribeFromStreamBindings: function() {
    for (var key in this._streamBindingSubscriptions) {
      var streamBinding = this[key + 'Binding'];
      var callback = this._streamBindingSubscriptions[key];
      streamBinding.unsubscribe(callback);
    }
  }
});

deprecateProperty(View.prototype, 'state', '_state');
deprecateProperty(View.prototype, 'states', '_states');

/*
  Describe how the specified actions should behave in the various
  states that a view can exist in. Possible states:

  * preRender: when a view is first instantiated, and after its
    element was destroyed, it is in the preRender state
  * inBuffer: once a view has been rendered, but before it has
    been inserted into the DOM, it is in the inBuffer state
  * hasElement: the DOM representation of the view is created,
    and is ready to be inserted
  * inDOM: once a view has been inserted into the DOM it is in
    the inDOM state. A view spends the vast majority of its
    existence in this state.
  * destroyed: once a view has been destroyed (using the destroy
    method), it is in this state. No further actions can be invoked
    on a destroyed view.
*/

  // in the destroyed state, everything is illegal

  // before rendering has begun, all legal manipulations are noops.

  // inside the buffer, legal manipulations are done on the buffer

  // once the view has been inserted into the DOM, legal manipulations
  // are done on the DOM element.

var mutation = EmberObject.extend(Evented).create();
// TODO MOVE TO RENDERER HOOKS
View.addMutationListener = function(callback) {
  mutation.on('change', callback);
};

View.removeMutationListener = function(callback) {
  mutation.off('change', callback);
};

View.notifyMutationListeners = function() {
  mutation.trigger('change');
};

/**
  Global views hash

  @property views
  @static
  @type Hash
*/
View.views = {};

// If someone overrides the child views computed property when
// defining their class, we want to be able to process the user's
// supplied childViews and then restore the original computed property
// at view initialization time. This happens in Ember.ContainerView's init
// method.
View.childViewsProperty = childViewsProperty;

<<<<<<< HEAD
=======
// Used by Handlebars helpers, view element attributes
>>>>>>> f34d71e1
View.applyAttributeBindings = function(elem, name, initialValue) {
  var value = sanitizeAttributeValue(elem[0], name, initialValue);
  var type = typeOf(value);

  // if this changes, also change the logic in ember-handlebars/lib/helpers/binding.js
  if (name !== 'value' && (type === 'string' || (type === 'number' && !isNaN(value)))) {
    if (value !== elem.attr(name)) {
      elem.attr(name, value);
    }
  } else if (name === 'value' || type === 'boolean') {
    if (isNone(value) || value === false) {
      // `null`, `undefined` or `false` should remove attribute
      elem.removeAttr(name);
      // In IE8 `prop` couldn't remove attribute when name is `required`.
      if (name === 'required') {
        elem.removeProp(name);
      } else {
        elem.prop(name, '');
      }
    } else if (value !== elem.prop(name)) {
      // value should always be properties
      elem.prop(name, value);
    }
  } else if (!value) {
    elem.removeAttr(name);
  }
};

export default View;<|MERGE_RESOLUTION|>--- conflicted
+++ resolved
@@ -49,10 +49,6 @@
 import "ember-views/system/ext";  // for the side effect of extending Ember.run.queues
 
 import CoreView from "ember-views/views/core_view";
-<<<<<<< HEAD
-import sanitizeAttributeValue from "ember-views/system/sanitize_attribute_value";
-
-=======
 import {
   subscribe,
   read,
@@ -71,7 +67,6 @@
   }
   return create(_htmlbarsDefaultEnv);
 }
->>>>>>> f34d71e1
 
 /**
 @module ember
@@ -2199,10 +2194,7 @@
 // method.
 View.childViewsProperty = childViewsProperty;
 
-<<<<<<< HEAD
-=======
 // Used by Handlebars helpers, view element attributes
->>>>>>> f34d71e1
 View.applyAttributeBindings = function(elem, name, initialValue) {
   var value = sanitizeAttributeValue(elem[0], name, initialValue);
   var type = typeOf(value);
