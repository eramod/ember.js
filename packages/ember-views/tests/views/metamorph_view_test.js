--- conflicted
+++ resolved
@@ -160,11 +160,7 @@
 
 });
 
-<<<<<<< HEAD
-test("replacing a Metamorph should invalidate childView elements", function() {
-=======
 QUnit.test("replacing a Metamorph should invalidate childView elements", function() {
->>>>>>> c68812cf
   var elementOnDidInsert;
 
   view = EmberView.create({
