import {
  Reference,
} from '@glimmer/reference';
import {
  ElementBuilder,
  Environment as GlimmerEnvironment,
  PrimitiveReference,
  SimpleDynamicAttribute,
} from '@glimmer/runtime';
import {
  Destroyable, Opaque,
} from '@glimmer/util';
import { warn } from 'ember-debug';
import { ENV } from 'ember-environment';
import { DEBUG } from 'ember-env-flags';
import { OWNER, Owner } from 'ember-utils';
import {
  constructStyleDeprecationMessage,
  lookupComponent,
} from 'ember-views';
import DebugStack from './utils/debug-stack';
import createIterable from './utils/iterable';
import {
  ConditionalReference,
  RootPropertyReference,
  UpdatableReference,
} from './utils/references';
import { isHTMLSafe } from './utils/string';

import installPlatformSpecificProtocolForURL from './protocol-for-url';

import {
  EMBER_MODULE_UNIFICATION,
<<<<<<< HEAD
  // EMBER_GLIMMER_TEMPLATE_ONLY_COMPONENTS,
  // GLIMMER_CUSTOM_COMPONENT_MANAGER,
=======
  GLIMMER_CUSTOM_COMPONENT_MANAGER,
>>>>>>> e3a5652d
} from 'ember/features';
import { OwnedTemplate } from './template';

export interface CompilerFactory {
  id: string;
  new (template: OwnedTemplate): any;
}

export default class Environment extends GlimmerEnvironment {
  static create(options: any) {
    return new this(options);
  }

  public owner: Owner;
  public isInteractive: boolean;
  public destroyedComponents: Destroyable[];

  public debugStack: typeof DebugStack;
  public inTransaction: boolean;
  // private _definitionCache: Cache<{
  //   name: string;
  //   source: string;
  //   owner: Container;
  // }, CurlyComponentDefinition | TemplateOnlyComponentDefinition | undefined>;
  // private _templateCache: Cache<{
  //   Template: WrappedTemplateFactory | OwnedTemplate;
  //   owner: Container;
  // }, OwnedTemplate>;
  // private _compilerCache: Cache<CompilerFactory, Cache<OwnedTemplate, CompiledDynamicProgram>>;

  constructor(injections: any) {
    super(injections);
    this.owner = injections[OWNER];
    this.isInteractive = this.owner.lookup<any>('-environment:main').isInteractive;

    // can be removed once https://github.com/tildeio/glimmer/pull/305 lands
    this.destroyedComponents = [];

    installPlatformSpecificProtocolForURL(this);

<<<<<<< HEAD
    // this._definitionCache = new Cache(2000, ({ name, source, owner }) => {
    //   let { component: componentFactory, layout } = lookupComponent(owner, name, { source });
    //   let customManager: any;
    //   if (EMBER_GLIMMER_TEMPLATE_ONLY_COMPONENTS && layout && !componentFactory) {
    //     return new TemplateOnlyComponentDefinition(name, layout);
    //   } else if (componentFactory || layout) {
    //     if (GLIMMER_CUSTOM_COMPONENT_MANAGER) {
    //       let managerId = layout && layout.meta.managerId;

    //       if (managerId) {
    //         customManager = owner.factoryFor<any>(`component-manager:${managerId}`).class;
    //       }
    //     }
    //     return new CurlyComponentDefinition(name, componentFactory, layout, undefined, customManager);
    //   }
    //   return undefined;
    // }, ({ name, source, owner }) => {
    //   let expandedName = source && this._resolveLocalLookupName(name, source, owner) || name;

    //   let ownerGuid = guidFor(owner);

    //   return ownerGuid + '|' + expandedName;
    // });

    // this._templateCache = new Cache(1000, ({ Template, owner }) => {
    //   if (isTemplateFactory(Template)) {
    //     // we received a factory
    //     return Template.create({ env: this, [OWNER]: owner });
    //   } else {
    //     // we were provided an instance already
    //     return Template;
    //   }
    // }, ({ Template, owner }) => guidFor(owner) + '|' + Template.id);

    // this._compilerCache = new Cache(10, (Compiler) => {
    //   return new Cache(2000, (template) => {
    //     let compilable = new Compiler(template);
    //     return compileLayout(compilable, this);
    //   }, (template) => {
    //     let owner = template.meta.owner;
    //     return guidFor(owner) + '|' + template.id;
    //   });
    // }, (Compiler) => Compiler.id);

    // this.builtInModifiers = {
    //   action: new ActionModifierManager(),
    // };

    // this.builtInHelpers = {
    //   'if': inlineIf,
    //   action,
    //   concat,
    //   get,
    //   hash,
    //   log,
    //   mut,
    //   'query-params': queryParams,
    //   readonly,
    //   unbound,
    //   'unless': inlineUnless,
    //   '-class': classHelper,
    //   '-each-in': eachIn,
    //   '-input-type': inputTypeHelper,
    //   '-normalize-class': normalizeClassHelper,
    //   '-html-safe': htmlSafeHelper,
    //   '-get-dynamic-var': getDynamicVar,
    // };
=======
    this._definitionCache = new Cache(2000, ({ name, source, owner }) => {
      let { component: componentFactory, layout } = lookupComponent(owner, name, { source });
      let customManager: any;
      if (ENV._TEMPLATE_ONLY_GLIMMER_COMPONENTS && layout && !componentFactory) {
        return new TemplateOnlyComponentDefinition(name, layout);
      } else if (componentFactory || layout) {
        if (GLIMMER_CUSTOM_COMPONENT_MANAGER) {
          let managerId = layout && layout.meta.managerId;

          if (managerId) {
            customManager = owner.factoryFor<any>(`component-manager:${managerId}`).class;
          }
        }
        return new CurlyComponentDefinition(name, componentFactory, layout, undefined, customManager);
      }
      return undefined;
    }, ({ name, source, owner }) => {
      let expandedName = source && this._resolveLocalLookupName(name, source, owner) || name;

      let ownerGuid = guidFor(owner);

      return ownerGuid + '|' + expandedName;
    });

    this._templateCache = new Cache(1000, ({ Template, owner }) => {
      if (isTemplateFactory(Template)) {
        // we received a factory
        return Template.create({ env: this, [OWNER]: owner });
      } else {
        // we were provided an instance already
        return Template;
      }
    }, ({ Template, owner }) => guidFor(owner) + '|' + Template.id);

    this._compilerCache = new Cache(10, (Compiler) => {
      return new Cache(2000, (template) => {
        let compilable = new Compiler(template);
        return compileLayout(compilable, this);
      }, (template) => {
        let owner = template.meta.owner;
        return guidFor(owner) + '|' + template.id;
      });
    }, (Compiler) => Compiler.id);

    this.builtInModifiers = {
      action: new ActionModifierManager(),
    };

    this.builtInHelpers = {
      'if': inlineIf,
      action,
      concat,
      get,
      hash,
      log,
      mut,
      'query-params': queryParams,
      readonly,
      unbound,
      'unless': inlineUnless,
      '-class': classHelper,
      '-each-in': eachIn,
      '-input-type': inputTypeHelper,
      '-normalize-class': normalizeClassHelper,
      '-html-safe': htmlSafeHelper,
      '-get-dynamic-var': getDynamicVar,
    };
>>>>>>> e3a5652d

    if (DEBUG) {
      this.debugStack = new DebugStack();
    }
  }

  // this gets clobbered by installPlatformSpecificProtocolForURL
  // it really should just delegate to a platform specific injection
  protocolForURL(s: string): string {
    return s;
  }

  _resolveLocalLookupName(name: string, source: string, owner: any) {
    return EMBER_MODULE_UNIFICATION ? `${source}:${name}`
      : owner._resolveLocalLookupName(name, source);
  }

  /*
  macros() {
    let macros = super.macros();
    populateMacros(macros.blocks, macros.inlines);
    return macros;
  }
  */

  lookupComponent(name: string, meta: any) {
    return lookupComponent(meta.owner, name, meta);
  }

  toConditionalReference(reference: UpdatableReference): ConditionalReference | RootPropertyReference | PrimitiveReference<any> {
    return ConditionalReference.create(reference);
  }

  iterableFor(ref: Reference<Opaque>, key: string) {
    return createIterable(ref, key);
  }

  scheduleInstallModifier(modifier: any, manager: any): void {
    if (this.isInteractive) {
      super.scheduleInstallModifier(modifier, manager);
    }
  }

  scheduleUpdateModifier(modifier: any, manager: any) {
    if (this.isInteractive) {
      super.scheduleUpdateModifier(modifier, manager);
    }
  }

  didDestroy(destroyable: Destroyable) {
    destroyable.destroy();
  }

  begin() {
    this.inTransaction = true;

    super.begin();
  }

  commit() {
    let destroyedComponents = this.destroyedComponents;
    this.destroyedComponents = [];
    // components queued for destruction must be destroyed before firing
    // `didCreate` to prevent errors when removing and adding a component
    // with the same name (would throw an error when added to view registry)
    for (let i = 0; i < destroyedComponents.length; i++) {
      destroyedComponents[i].destroy();
    }

    super.commit();

    this.inTransaction = false;
  }
}

if (DEBUG) {
  class StyleAttributeManager extends SimpleDynamicAttribute {
    set(dom: ElementBuilder, value: Opaque, env: GlimmerEnvironment): void {
      warn(constructStyleDeprecationMessage(value), (() => {
        if (value === null || value === undefined || isHTMLSafe(value)) {
          return true;
        }
        return false;
      })(), { id: 'ember-htmlbars.style-xss-warning' });
      super.set(dom, value, env);
    }
    update(value: Opaque, env: GlimmerEnvironment): void {
      warn(constructStyleDeprecationMessage(value), (() => {
        if (value === null || value === undefined || isHTMLSafe(value)) {
          return true;
        }
        return false;
      })(), { id: 'ember-htmlbars.style-xss-warning' });
      super.update(value, env);
    }
  }

  Environment.prototype.attributeFor = function (element, attribute: string, isTrusting: boolean, _namespace?) {
    if (attribute === 'style' && !isTrusting) {
      return StyleAttributeManager;
    }

    return GlimmerEnvironment.prototype.attributeFor.call(this, element, attribute, isTrusting, _namespace);
  };
}<|MERGE_RESOLUTION|>--- conflicted
+++ resolved
@@ -11,7 +11,6 @@
   Destroyable, Opaque,
 } from '@glimmer/util';
 import { warn } from 'ember-debug';
-import { ENV } from 'ember-environment';
 import { DEBUG } from 'ember-env-flags';
 import { OWNER, Owner } from 'ember-utils';
 import {
@@ -31,12 +30,7 @@
 
 import {
   EMBER_MODULE_UNIFICATION,
-<<<<<<< HEAD
-  // EMBER_GLIMMER_TEMPLATE_ONLY_COMPONENTS,
   // GLIMMER_CUSTOM_COMPONENT_MANAGER,
-=======
-  GLIMMER_CUSTOM_COMPONENT_MANAGER,
->>>>>>> e3a5652d
 } from 'ember/features';
 import { OwnedTemplate } from './template';
 
@@ -77,11 +71,10 @@
 
     installPlatformSpecificProtocolForURL(this);
 
-<<<<<<< HEAD
     // this._definitionCache = new Cache(2000, ({ name, source, owner }) => {
     //   let { component: componentFactory, layout } = lookupComponent(owner, name, { source });
     //   let customManager: any;
-    //   if (EMBER_GLIMMER_TEMPLATE_ONLY_COMPONENTS && layout && !componentFactory) {
+    //   if (ENV._TEMPLATE_ONLY_GLIMMER_COMPONENTS && layout && !componentFactory) {
     //     return new TemplateOnlyComponentDefinition(name, layout);
     //   } else if (componentFactory || layout) {
     //     if (GLIMMER_CUSTOM_COMPONENT_MANAGER) {
@@ -145,75 +138,6 @@
     //   '-html-safe': htmlSafeHelper,
     //   '-get-dynamic-var': getDynamicVar,
     // };
-=======
-    this._definitionCache = new Cache(2000, ({ name, source, owner }) => {
-      let { component: componentFactory, layout } = lookupComponent(owner, name, { source });
-      let customManager: any;
-      if (ENV._TEMPLATE_ONLY_GLIMMER_COMPONENTS && layout && !componentFactory) {
-        return new TemplateOnlyComponentDefinition(name, layout);
-      } else if (componentFactory || layout) {
-        if (GLIMMER_CUSTOM_COMPONENT_MANAGER) {
-          let managerId = layout && layout.meta.managerId;
-
-          if (managerId) {
-            customManager = owner.factoryFor<any>(`component-manager:${managerId}`).class;
-          }
-        }
-        return new CurlyComponentDefinition(name, componentFactory, layout, undefined, customManager);
-      }
-      return undefined;
-    }, ({ name, source, owner }) => {
-      let expandedName = source && this._resolveLocalLookupName(name, source, owner) || name;
-
-      let ownerGuid = guidFor(owner);
-
-      return ownerGuid + '|' + expandedName;
-    });
-
-    this._templateCache = new Cache(1000, ({ Template, owner }) => {
-      if (isTemplateFactory(Template)) {
-        // we received a factory
-        return Template.create({ env: this, [OWNER]: owner });
-      } else {
-        // we were provided an instance already
-        return Template;
-      }
-    }, ({ Template, owner }) => guidFor(owner) + '|' + Template.id);
-
-    this._compilerCache = new Cache(10, (Compiler) => {
-      return new Cache(2000, (template) => {
-        let compilable = new Compiler(template);
-        return compileLayout(compilable, this);
-      }, (template) => {
-        let owner = template.meta.owner;
-        return guidFor(owner) + '|' + template.id;
-      });
-    }, (Compiler) => Compiler.id);
-
-    this.builtInModifiers = {
-      action: new ActionModifierManager(),
-    };
-
-    this.builtInHelpers = {
-      'if': inlineIf,
-      action,
-      concat,
-      get,
-      hash,
-      log,
-      mut,
-      'query-params': queryParams,
-      readonly,
-      unbound,
-      'unless': inlineUnless,
-      '-class': classHelper,
-      '-each-in': eachIn,
-      '-input-type': inputTypeHelper,
-      '-normalize-class': normalizeClassHelper,
-      '-html-safe': htmlSafeHelper,
-      '-get-dynamic-var': getDynamicVar,
-    };
->>>>>>> e3a5652d
 
     if (DEBUG) {
       this.debugStack = new DebugStack();
