--- conflicted
+++ resolved
@@ -136,7 +136,6 @@
 }
 
 export const IsVisibleBinding = {
-<<<<<<< HEAD
   install(_element: Simple.Element, component: Component, operations: ElementOperations) {
     operations.setAttribute(
       'style',
@@ -144,16 +143,10 @@
       false,
       null
     );
-    // operations.addDynamicAttribute(element, 'style', map(referenceForKey(component, 'isVisible'), this.mapStyleValue), false);
-=======
-  install(element: Simple.Element, component: Component, operations: ElementOperations) {
-    let ref = map(referenceForKey(component, 'isVisible'), this.mapStyleValue);
-
-    // the upstream type for addDynamicAttribute's `value` argument
-    // appears to be incorrect. It is currently a Reference<string>, I
-    // think it should be a Reference<string|null>.
-    operations.addDynamicAttribute(element, 'style', ref as any as Reference<string>, false);
->>>>>>> 1d8787ee
+    // // the upstream type for addDynamicAttribute's `value` argument
+    // // appears to be incorrect. It is currently a Reference<string>, I
+    // // think it should be a Reference<string|null>.
+    // operations.addDynamicAttribute(element, 'style', ref as any as Reference<string>, false);
   },
 
   mapStyleValue(isVisible: boolean) {
@@ -181,15 +174,11 @@
         ref = new ColonClassNameBindingReference(value, truthy, falsy);
       }
 
-<<<<<<< HEAD
       operations.setAttribute('class', ref, false, null);
-      // operations.addDynamicAttribute(element, 'class', ref, false);
-=======
-      // the upstream type for addDynamicAttribute's `value` argument
-      // appears to be incorrect. It is currently a Reference<string>, I
-      // think it should be a Reference<string|null>.
-      operations.addDynamicAttribute(element, 'class', ref as any as Reference<string>, false);
->>>>>>> 1d8787ee
+      // // the upstream type for addDynamicAttribute's `value` argument
+      // // appears to be incorrect. It is currently a Reference<string>, I
+      // // think it should be a Reference<string|null>.
+      // operations.addDynamicAttribute(element, 'class', ref as any as Reference<string>, false);
     }
   },
 };
