import { RenderingTest, moduleFor } from '../../utils/test-case';
import { runDestroy } from 'ember-runtime/tests/utils';
import { set } from 'ember-metal/property_set';

let assert = QUnit.assert;

moduleFor('Helpers test: custom helpers', class extends RenderingTest {

<<<<<<< HEAD
  ['@test it can resolve custom simple helpers']() {
=======
  ['@test non-dashed helpers are found']() {
    this.registerHelper('fullname', ([first, last]) => `${first} ${last}`);

    this.render('{{fullname "Robert" "Jackson"}}');

    this.assertText('Robert Jackson');
  }

  ['@test it can resolve custom helpers']() {
>>>>>>> 00e51576
    this.registerHelper('hello-world', () => 'hello world');

    this.render('{{hello-world}}');

    this.assertText('hello world');
  }

  ['@test it can resolve custom class-based helpers']() {
    this.registerHelper('hello-world', {
      compute() {
        return 'hello world';
      }
    });

    this.render('{{hello-world}}');

    this.assertText('hello world');
  }

  ['@htmlbars class-based helper can recompute a new value']() {
    let destroyCount = 0;
    let computeCount = 0;
    let helper;

    this.registerHelper('hello-world', {
      init() {
        this._super(...arguments);
        helper = this;
      },
      compute() {
        return ++computeCount;
      },
      destroy() {
        destroyCount++;
        this._super();
      }
    });

    this.render('{{hello-world}}');

    this.assertText('1');

    this.runTask(() => this.rerender());

    this.assertText('1');

    this.runTask(() => helper.recompute());

    this.assertText('2');

    assert.strictEqual(destroyCount, 0, 'destroy is not called on recomputation');
  }

  ['@htmlbars class-based helper with static arguments can recompute a new value']() {
    let destroyCount = 0;
    let computeCount = 0;
    let helper;

    this.registerHelper('hello-world', {
      init() {
        this._super(...arguments);
        helper = this;
      },
      compute() {
        return ++computeCount;
      },
      destroy() {
        destroyCount++;
        this._super();
      }
    });

    this.render('{{hello-world "whut"}}');

    this.assertText('1');

    this.runTask(() => this.rerender());

    this.assertText('1');

    this.runTask(() => helper.recompute());

    this.assertText('2');

    assert.strictEqual(destroyCount, 0, 'destroy is not called on recomputation');
  }

  ['@htmlbars simple helper is called for param changes']() {
    let computeCount = 0;

    this.registerHelper('hello-world', ([value]) => {
      computeCount++;
      return `${value}-value`;
    });

    this.render('{{hello-world name}}', {
      name: 'bob'
    });

    this.assertText('bob-value');

    assert.strictEqual(computeCount, 1, 'compute is called exactly 1 time');

    this.runTask(() => this.rerender());

    this.assertText('bob-value');

    assert.strictEqual(computeCount, 1, 'compute is called exactly 1 time');

    this.runTask(() => set(this.context, 'name', 'sal'));

    this.assertText('sal-value');

    assert.strictEqual(computeCount, 2, 'compute is called exactly 2 times');

    this.runTask(() => set(this.context, 'name', 'bob'));

    this.assertText('bob-value');

    assert.strictEqual(computeCount, 3, 'compute is called exactly 3 times');
  }

  ['@htmlbars class-based helper compute is called for param changes']() {
    let createCount = 0;
    let computeCount = 0;

    this.registerHelper('hello-world', {
      init() {
        this._super(...arguments);
        createCount++;
      },
      compute([value]) {
        computeCount++;
        return `${value}-value`;
      }
    });

    this.render('{{hello-world name}}', {
      name: 'bob'
    });

    this.assertText('bob-value');

    assert.strictEqual(computeCount, 1, 'compute is called exactly 1 time');

    this.runTask(() => this.rerender());

    this.assertText('bob-value');

    assert.strictEqual(computeCount, 1, 'compute is called exactly 1 time');

    this.runTask(() => set(this.context, 'name', 'sal'));

    this.assertText('sal-value');

    assert.strictEqual(computeCount, 2, 'compute is called exactly 2 times');

    this.runTask(() => set(this.context, 'name', 'bob'));

    this.assertText('bob-value');

    assert.strictEqual(computeCount, 3, 'compute is called exactly 3 times');
    assert.strictEqual(createCount, 1, 'helper is only created once');
  }

  ['@test simple helper receives params, hash']() {
    this.registerHelper('hello-world', (_params, _hash) => {
      return `params: ${JSON.stringify(_params)}, hash: ${JSON.stringify(_hash)}`;
    });

    this.render('{{hello-world name "rich" first=age last="sam"}}', {
      name: 'bob',
      age: 42
    });

    this.assertText('params: ["bob","rich"], hash: {"first":42,"last":"sam"}');

    this.runTask(() => this.rerender());

    this.assertText('params: ["bob","rich"], hash: {"first":42,"last":"sam"}');

    this.runTask(() => set(this.context, 'name', 'sal'));

    this.assertText('params: ["sal","rich"], hash: {"first":42,"last":"sam"}');

    this.runTask(() => set(this.context, 'age', 28));

    this.assertText('params: ["sal","rich"], hash: {"first":28,"last":"sam"}');

    this.runTask(() => {
      set(this.context, 'name', 'bob');
      set(this.context, 'age', 42);
    });

    this.assertText('params: ["bob","rich"], hash: {"first":42,"last":"sam"}');
  }

  ['@test class-based helper receives params, hash']() {
    this.registerHelper('hello-world', {
      compute(_params, _hash) {
        return `params: ${JSON.stringify(_params)}, hash: ${JSON.stringify(_hash)}`;
      }
    });

    this.render('{{hello-world name "rich" first=age last="sam"}}', {
      name: 'bob',
      age: 42
    });

    this.assertText('params: ["bob","rich"], hash: {"first":42,"last":"sam"}');

    this.runTask(() => this.rerender());

    this.assertText('params: ["bob","rich"], hash: {"first":42,"last":"sam"}');

    this.runTask(() => set(this.context, 'name', 'sal'));

    this.assertText('params: ["sal","rich"], hash: {"first":42,"last":"sam"}');

    this.runTask(() => set(this.context, 'age', 28));

    this.assertText('params: ["sal","rich"], hash: {"first":28,"last":"sam"}');

    this.runTask(() => {
      set(this.context, 'name', 'bob');
      set(this.context, 'age', 42);
    });

    this.assertText('params: ["bob","rich"], hash: {"first":42,"last":"sam"}');
  }

  ['@test class-based helper usable in subexpressions']() {
    this.registerHelper('join-words', {
      compute(params) {
        return params.join(' ');
      }
    });

    this.render(
      `{{join-words "Who"
                   (join-words "overcomes" "by")
                   reason
                   (join-words (join-words "hath overcome but" "half"))
                   (join-words "his" (join-words "foe"))}}`, {
      reason: 'force'
    });

    this.assertText('Who overcomes by force hath overcome but half his foe');

    this.runTask(() => this.rerender());

    this.assertText('Who overcomes by force hath overcome but half his foe');

    this.runTask(() => set(this.context, 'reason', 'Nickleback'));

    this.assertText('Who overcomes by Nickleback hath overcome but half his foe');

    this.runTask(() => set(this.context, 'reason', 'force'));

    this.assertText('Who overcomes by force hath overcome but half his foe');
  }

  ['@htmlbars simple helper not usable with a block']() {
    this.registerHelper('some-helper', () => {});

    expectAssertion(() => {
      this.render(`{{#some-helper}}{{/some-helper}}`);
    }, /Helpers may not be used in the block form/);
  }

  ['@htmlbars class-based helper not usable with a block']() {
    this.registerHelper('some-helper', {
      compute() {
      }
    });

    expectAssertion(() => {
      this.render(`{{#some-helper}}{{/some-helper}}`);
    }, /Helpers may not be used in the block form/);
  }

  ['@htmlbars simple helper not usable within element']() {
    this.registerHelper('some-helper', () => {});

    expectAssertion(() => {
      this.render(`<div {{some-helper}}></div>`);
    }, /Helpers may not be used in the element form/);
  }

  ['@htmlbars class-based helper not usable within element']() {
    this.registerHelper('some-helper', {
      compute() {
      }
    });

    expectAssertion(() => {
      this.render(`<div {{some-helper}}></div>`);
    }, /Helpers may not be used in the element form/);
  }

  ['@htmlbars class-based helper is torn down']() {
    let destroyCalled = 0;

    this.registerHelper('some-helper', {
      destroy() {
        destroyCalled++;
        this._super(...arguments);
      },
      compute() {
        return 'must define a compute';
      }
    });

    this.render(`{{some-helper}}`);

    runDestroy(this.component);

    assert.strictEqual(destroyCalled, 1, 'destroy called once');
  }

  ['@test class-based helper used in subexpression can recompute']() {
    let helper;
    let phrase = 'overcomes by';

    this.registerHelper('dynamic-segment', {
      init() {
        this._super(...arguments);
        helper = this;
      },
      compute() {
        return phrase;
      }
    });

    this.registerHelper('join-words', {
      compute(params) {
        return params.join(' ');
      }
    });

    this.render(
      `{{join-words "Who"
                   (dynamic-segment)
                   "force"
                   (join-words (join-words "hath overcome but" "half"))
                   (join-words "his" (join-words "foe"))}}`);

    this.assertText('Who overcomes by force hath overcome but half his foe');

    this.runTask(() => this.rerender());

    this.assertText('Who overcomes by force hath overcome but half his foe');

    phrase = 'believes his';

    this.runTask(() => helper.recompute());

    this.assertText('Who believes his force hath overcome but half his foe');

    phrase = 'overcomes by';

    this.runTask(() => helper.recompute());

    this.assertText('Who overcomes by force hath overcome but half his foe');
  }

  ['@test class-based helper used in subexpression can recompute component']() {
    let helper;
    let phrase = 'overcomes by';

    this.registerHelper('dynamic-segment', {
      init() {
        this._super(...arguments);
        helper = this;
      },
      compute() {
        return phrase;
      }
    });

    this.registerHelper('join-words', {
      compute(params) {
        return params.join(' ');
      }
    });

    this.registerComponent('some-component', {
      template: '{{first}} {{second}} {{third}} {{fourth}} {{fifth}}'
    });

    this.render(
      `{{some-component first="Who"
                   second=(dynamic-segment)
                   third="force"
                   fourth=(join-words (join-words "hath overcome but" "half"))
                   fifth=(join-words "his" (join-words "foe"))}}`);

    this.assertText('Who overcomes by force hath overcome but half his foe');

    this.runTask(() => this.rerender());

    this.assertText('Who overcomes by force hath overcome but half his foe');

    phrase = 'believes his';

    this.runTask(() => helper.recompute());

    this.assertText('Who believes his force hath overcome but half his foe');

    phrase = 'overcomes by';

    this.runTask(() => helper.recompute());

    this.assertText('Who overcomes by force hath overcome but half his foe');
  }

  ['@htmlbars class-based helper used in subexpression is destroyed']() {
    let destroyCount = 0;

    this.registerHelper('dynamic-segment', {
      phrase: 'overcomes by',
      init() {
        this._super(...arguments);
      },
      compute() {
        return this.phrase;
      },
      destroy() {
        destroyCount++;
        this._super(...arguments);
      }
    });

    this.registerHelper('join-words', {
      compute(params) {
        return params.join(' ');
      }
    });

    this.render(
      `{{join-words "Who"
                   (dynamic-segment)
                   "force"
                   (join-words (join-words "hath overcome but" "half"))
                   (join-words "his" (join-words "foe"))}}`);

    runDestroy(this.component);

    equal(destroyCount, 1, 'destroy is called after a view is destroyed');
  }

});<|MERGE_RESOLUTION|>--- conflicted
+++ resolved
@@ -6,36 +6,39 @@
 
 moduleFor('Helpers test: custom helpers', class extends RenderingTest {
 
-<<<<<<< HEAD
-  ['@test it can resolve custom simple helpers']() {
-=======
-  ['@test non-dashed helpers are found']() {
-    this.registerHelper('fullname', ([first, last]) => `${first} ${last}`);
-
-    this.render('{{fullname "Robert" "Jackson"}}');
-
-    this.assertText('Robert Jackson');
-  }
-
-  ['@test it can resolve custom helpers']() {
->>>>>>> 00e51576
+  ['@test it can resolve custom simple helpers with or without dashes']() {
+    this.registerHelper('hello', () => 'hello');
     this.registerHelper('hello-world', () => 'hello world');
 
-    this.render('{{hello-world}}');
-
-    this.assertText('hello world');
-  }
-
-  ['@test it can resolve custom class-based helpers']() {
+    this.render('{{hello}} | {{hello-world}}');
+
+    this.assertText('hello | hello world');
+
+    this.runTask(() => this.rerender());
+
+    this.assertText('hello | hello world');
+  }
+
+  ['@test it can resolve custom class-based helpers with or without dashes']() {
+    this.registerHelper('hello', {
+      compute() {
+        return 'hello';
+      }
+    });
+
     this.registerHelper('hello-world', {
       compute() {
         return 'hello world';
       }
     });
 
-    this.render('{{hello-world}}');
-
-    this.assertText('hello world');
+    this.render('{{hello}} | {{hello-world}}');
+
+    this.assertText('hello | hello world');
+
+    this.runTask(() => this.rerender());
+
+    this.assertText('hello | hello world');
   }
 
   ['@htmlbars class-based helper can recompute a new value']() {
