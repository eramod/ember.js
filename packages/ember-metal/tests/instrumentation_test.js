--- conflicted
+++ resolved
@@ -89,11 +89,7 @@
   instrument("render", null, function() {});
 });
 
-<<<<<<< HEAD
-test("instrument with 2 args (name, callback) no payload", function() {
-=======
 QUnit.test("instrument with 2 args (name, callback) no payload", function() {
->>>>>>> c68812cf
   expect(1);
 
   subscribe("render", {
@@ -106,11 +102,7 @@
   instrument("render", function() {});
 });
 
-<<<<<<< HEAD
-test("instrument with 3 args (name, callback, binding) no payload", function() {
-=======
 QUnit.test("instrument with 3 args (name, callback, binding) no payload", function() {
->>>>>>> c68812cf
   expect(2);
 
   var binding = {};
@@ -127,17 +119,10 @@
 });
 
 
-<<<<<<< HEAD
-test("instrument with 3 args (name, payload, callback) with payload", function() {
-  expect(1);
-
-  var expectedPayload = { hi: 1};
-=======
 QUnit.test("instrument with 3 args (name, payload, callback) with payload", function() {
   expect(1);
 
   var expectedPayload = { hi: 1 };
->>>>>>> c68812cf
   subscribe("render", {
     before: function(name, timestamp, payload) {
       deepEqual(payload, expectedPayload);
@@ -148,11 +133,7 @@
   instrument("render", expectedPayload, function() {});
 });
 
-<<<<<<< HEAD
-test("instrument with 4 args (name, payload, callback, binding) with payload", function() {
-=======
 QUnit.test("instrument with 4 args (name, payload, callback, binding) with payload", function() {
->>>>>>> c68812cf
   expect(2);
 
   var expectedPayload = { hi: 1 };
@@ -170,11 +151,7 @@
 });
 
 
-<<<<<<< HEAD
-test("raising an exception in the instrumentation attaches it to the payload", function() {
-=======
 QUnit.test("raising an exception in the instrumentation attaches it to the payload", function() {
->>>>>>> c68812cf
   expect(2);
 
   var error = new Error("Instrumentation");
