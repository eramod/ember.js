import merge from "ember-metal/merge";
import Stream from "ember-metal/streams/stream";
<<<<<<< HEAD
import { create } from "ember-metal/platform";
=======
import create from "ember-metal/platform/create";
>>>>>>> c68812cf
import { read, isStream } from "ember-metal/streams/utils";

function SimpleStream(source) {
  this.init();
  this.source = source;

  if (isStream(source)) {
    source.subscribe(this._didChange, this);
  }
}

SimpleStream.prototype = create(Stream.prototype);

merge(SimpleStream.prototype, {
  valueFn: function() {
    return read(this.source);
  },

  setValue: function(value) {
    var source = this.source;

    if (isStream(source)) {
      source.setValue(value);
    }
  },

  setSource: function(nextSource) {
    var prevSource = this.source;
    if (nextSource !== prevSource) {
      if (isStream(prevSource)) {
        prevSource.unsubscribe(this._didChange, this);
      }

      if (isStream(nextSource)) {
        nextSource.subscribe(this._didChange, this);
      }

      this.source = nextSource;
      this.notify();
    }
  },

  _didChange: function() {
    this.notify();
  },

  _super$destroy: Stream.prototype.destroy,

  destroy: function() {
    if (this._super$destroy()) {
      if (isStream(this.source)) {
        this.source.unsubscribe(this._didChange, this);
      }
      this.source = undefined;
      return true;
    }
  }
});

export default SimpleStream;<|MERGE_RESOLUTION|>--- conflicted
+++ resolved
@@ -1,10 +1,6 @@
 import merge from "ember-metal/merge";
 import Stream from "ember-metal/streams/stream";
-<<<<<<< HEAD
-import { create } from "ember-metal/platform";
-=======
 import create from "ember-metal/platform/create";
->>>>>>> c68812cf
 import { read, isStream } from "ember-metal/streams/utils";
 
 function SimpleStream(source) {
