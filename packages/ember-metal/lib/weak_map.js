import { GUID_KEY, HAS_NATIVE_WEAKMAP } from 'ember-utils';
import {
  peekMeta,
  meta as metaFor,
  UNDEFINED
} from './meta';

let id = 0;

// Returns whether Type(value) is Object according to the terminology in the spec
function isObject(value) {
  return (typeof value === 'object' && value !== null) || typeof value === 'function';
}

/*
 * @class Ember.WeakMap
 * @public
 * @category ember-metal-weakmap
 *
 * A partial polyfill for [WeakMap](http://www.ecma-international.org/ecma-262/6.0/#sec-weakmap-objects).
 *
 * There is a small but important caveat. This implementation assumes that the
 * weak map will live longer (in the sense of garbage collection) than all of its
 * keys, otherwise it is possible to leak the values stored in the weak map. In
 * practice, most use cases satisfy this limitation which is why it is included
 * in ember-metal.
 */
export class WeakMapPolyfill {
  constructor(iterable) {
    this._id = GUID_KEY + (id++);

    if (iterable === null || iterable === undefined) {
      return;
    } else if (Array.isArray(iterable)) {
      for (let i = 0; i < iterable.length; i++) {
        let [key, value] = iterable[i];
        this.set(key, value);
      }
    } else {
      throw new TypeError('The weak map constructor polyfill only supports an array argument');
    }
  }

  /*
   * @method get
   * @param key {Object | Function}
   * @return {Any} stored value
   */
  get(obj) {
    if (!isObject(obj)) { return undefined; }

    let meta = peekMeta(obj);
    if (meta) {
      let map = meta.readableWeak();
      if (map !== undefined) {
        let val = map[this._id];
        if (val === UNDEFINED) {
          return undefined;
        }
        return val;
      }
    }
  }

<<<<<<< HEAD
  let meta = peekMeta(obj);
  if (meta) {
    let map = meta.readableWeak();
    if (map !== undefined) {
      let val = map[this._id];
      if (val === UNDEFINED) {
        return undefined;
      }
      return val;
=======
  /*
   * @method set
   * @param key {Object | Function}
   * @param value {Any}
   * @return {WeakMap} the weak map
   */
  set(obj, value) {
    if (!isObject(obj)) {
      throw new TypeError('Invalid value used as weak map key');
    }

    if (value === undefined) {
      value = UNDEFINED;
>>>>>>> 481df88c
    }

    metaFor(obj).writableWeak()[this._id] = value;

    return this;
  }

  /*
   * @method has
   * @param key {Object | Function}
   * @return {boolean} if the key exists
   */
  has(obj) {
    if (!isObject(obj)) { return false; }

    let meta = peekMeta(obj);
    if (meta) {
      let map = meta.readableWeak();
      if (map !== undefined) {
        return map[this._id] !== undefined;
      }
    }

    return false;
  }

<<<<<<< HEAD
  let meta = peekMeta(obj);
  if (meta) {
    let map = meta.readableWeak();
    if (map !== undefined) {
      return map[this._id] !== undefined;
=======
  /*
   * @method delete
   * @param key {Object | Function}
   * @return {boolean} if the key was deleted
   */
  delete(obj) {
    if (this.has(obj)) {
      delete peekMeta(obj).writableWeak()[this._id];
      return true;
    } else {
      return false;
>>>>>>> 481df88c
    }
  }

  /*
   * @method toString
   * @return {String}
   */
  toString() {
    return '[object WeakMap]';
  }

}

export default HAS_NATIVE_WEAKMAP ? WeakMap : WeakMapPolyfill;<|MERGE_RESOLUTION|>--- conflicted
+++ resolved
@@ -50,7 +50,7 @@
     if (!isObject(obj)) { return undefined; }
 
     let meta = peekMeta(obj);
-    if (meta) {
+    if (meta !== undefined) {
       let map = meta.readableWeak();
       if (map !== undefined) {
         let val = map[this._id];
@@ -62,17 +62,6 @@
     }
   }
 
-<<<<<<< HEAD
-  let meta = peekMeta(obj);
-  if (meta) {
-    let map = meta.readableWeak();
-    if (map !== undefined) {
-      let val = map[this._id];
-      if (val === UNDEFINED) {
-        return undefined;
-      }
-      return val;
-=======
   /*
    * @method set
    * @param key {Object | Function}
@@ -86,7 +75,6 @@
 
     if (value === undefined) {
       value = UNDEFINED;
->>>>>>> 481df88c
     }
 
     metaFor(obj).writableWeak()[this._id] = value;
@@ -103,7 +91,7 @@
     if (!isObject(obj)) { return false; }
 
     let meta = peekMeta(obj);
-    if (meta) {
+    if (meta !== undefined) {
       let map = meta.readableWeak();
       if (map !== undefined) {
         return map[this._id] !== undefined;
@@ -113,13 +101,6 @@
     return false;
   }
 
-<<<<<<< HEAD
-  let meta = peekMeta(obj);
-  if (meta) {
-    let map = meta.readableWeak();
-    if (map !== undefined) {
-      return map[this._id] !== undefined;
-=======
   /*
    * @method delete
    * @param key {Object | Function}
@@ -131,7 +112,6 @@
       return true;
     } else {
       return false;
->>>>>>> 481df88c
     }
   }
 
