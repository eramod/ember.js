import "ember";
import { forEach } from "ember-metal/enumerable_utils";
import { get } from "ember-metal/property_get";
import { set } from "ember-metal/property_set";
import ActionManager from "ember-views/system/action_manager";

import EmberHandlebars from "ember-htmlbars/compat";

var compile = EmberHandlebars.compile;

var Router, App, router, container, originalLoggerError;

function bootApplication() {
  router = container.lookup('router:main');
  Ember.run(App, 'advanceReadiness');
}

function handleURL(path) {
  return Ember.run(function() {
    return router.handleURL(path).then(function(value) {
      ok(true, 'url: `' + path + '` was handled');
      return value;
    }, function(reason) {
      ok(false, 'failed to visit:`' + path + '` reason: `' + QUnit.jsDump.parse(reason));
      throw reason;
    });
  });
}

function handleURLAborts(path) {
  Ember.run(function() {
    router.handleURL(path).then(function(value) {
      ok(false, 'url: `' + path + '` was NOT to be handled');
    }, function(reason) {
      ok(reason && reason.message === "TransitionAborted",  'url: `' + path + '` was to be aborted');
    });
  });
}

function handleURLRejectsWith(path, expectedReason) {
  Ember.run(function() {
    router.handleURL(path).then(function(value) {
      ok(false, 'expected handleURLing: `' + path + '` to fail');
    }, function(reason) {
      equal(expectedReason, reason);
    });
  });
}

QUnit.module("Basic Routing", {
  setup: function() {
    Ember.run(function() {
      App = Ember.Application.create({
        name: "App",
        rootElement: '#qunit-fixture'
      });

      App.deferReadiness();

      App.Router.reopen({
        location: 'none'
      });

      Router = App.Router;

      App.LoadingRoute = Ember.Route.extend({
      });

      container = App.__container__;

      Ember.TEMPLATES.application = compile("{{outlet}}");
      Ember.TEMPLATES.home = compile("<h3>Hours</h3>");
      Ember.TEMPLATES.homepage = compile("<h3>Megatroll</h3><p>{{home}}</p>");
      Ember.TEMPLATES.camelot = compile('<section><h3>Is a silly place</h3></section>');

      originalLoggerError = Ember.Logger.error;
    });
  },

  teardown: function() {
    Ember.run(function() {
      App.destroy();
      App = null;

      Ember.TEMPLATES = {};
      Ember.Logger.error = originalLoggerError;
    });
  }
});

test("warn on URLs not included in the route set", function () {
  Router.map(function() {
    this.route("home", { path: "/" });
  });


  bootApplication();

  expectAssertion(function(){
    Ember.run(function(){
      router.handleURL("/what-is-this-i-dont-even");
    });
  }, "The URL '/what-is-this-i-dont-even' did not match any routes in your application");
});

test("The Homepage", function() {
  Router.map(function() {
    this.route("home", { path: "/" });
  });

  App.HomeRoute = Ember.Route.extend({
  });

  var currentPath;

  App.ApplicationController = Ember.Controller.extend({
    currentPathDidChange: Ember.observer('currentPath', function() {
      currentPath = get(this, 'currentPath');
    })
  });

  bootApplication();

  equal(currentPath, 'home');
  equal(Ember.$('h3:contains(Hours)', '#qunit-fixture').length, 1, "The home template was rendered");
});

test("The Home page and the Camelot page with multiple Router.map calls", function() {
  Router.map(function() {
    this.route("home", { path: "/" });
  });

  Router.map(function() {
    this.route("camelot", {path: "/camelot"});
  });

  App.HomeRoute = Ember.Route.extend({
  });

  App.CamelotRoute = Ember.Route.extend({
  });

  var currentPath;

  App.ApplicationController = Ember.Controller.extend({
    currentPathDidChange: Ember.observer('currentPath', function() {
      currentPath = get(this, 'currentPath');
    })
  });

  App.CamelotController = Ember.Controller.extend({
    currentPathDidChange: Ember.observer('currentPath', function() {
      currentPath = get(this, 'currentPath');
    })
  });

  bootApplication();

  handleURL("/camelot");

  equal(currentPath, 'camelot');
  equal(Ember.$('h3:contains(silly)', '#qunit-fixture').length, 1, "The camelot template was rendered");

  handleURL("/");

  equal(currentPath, 'home');
  equal(Ember.$('h3:contains(Hours)', '#qunit-fixture').length, 1, "The home template was rendered");
});

test("The Homepage register as activeView", function() {
  Router.map(function() {
    this.route("home", { path: "/" });
    this.route("homepage");
  });

  App.HomeRoute = Ember.Route.extend({
  });

  App.HomepageRoute = Ember.Route.extend({
  });

  bootApplication();

  ok(router._lookupActiveView('home'), '`home` active view is connected');

  handleURL('/homepage');

  ok(router._lookupActiveView('homepage'), '`homepage` active view is connected');
  equal(router._lookupActiveView('home'), undefined, '`home` active view is disconnected');
});

test("The Homepage with explicit template name in renderTemplate", function() {
  Router.map(function() {
    this.route("home", { path: "/" });
  });

  App.HomeRoute = Ember.Route.extend({
    renderTemplate: function() {
      this.render('homepage');
    }
  });

  bootApplication();

  equal(Ember.$('h3:contains(Megatroll)', '#qunit-fixture').length, 1, "The homepage template was rendered");
});

test("An alternate template will pull in an alternate controller", function() {
  Router.map(function() {
    this.route("home", { path: "/" });
  });

  App.HomeRoute = Ember.Route.extend({
    renderTemplate: function() {
      this.render('homepage');
    }
  });

  App.HomepageController = Ember.Controller.extend({
    home: "Comes from homepage"
  });

  bootApplication();

  equal(Ember.$('h3:contains(Megatroll) + p:contains(Comes from homepage)', '#qunit-fixture').length, 1, "The homepage template was rendered");
});

test("An alternate template will pull in an alternate controller instead of controllerName", function() {
  Router.map(function() {
    this.route("home", { path: "/" });
  });

  App.HomeRoute = Ember.Route.extend({
    controllerName: 'foo',
    renderTemplate: function() {
      this.render('homepage');
    }
  });

  App.FooController = Ember.Controller.extend({
    home: "Comes from Foo"
  });

  App.HomepageController = Ember.Controller.extend({
    home: "Comes from homepage"
  });

  bootApplication();

  equal(Ember.$('h3:contains(Megatroll) + p:contains(Comes from homepage)', '#qunit-fixture').length, 1, "The homepage template was rendered");
});

test("The template will pull in an alternate controller via key/value", function() {
  Router.map(function() {
    this.route("homepage", { path: "/" });
  });

  App.HomepageRoute = Ember.Route.extend({
    renderTemplate: function() {
      this.render({controller: 'home'});
    }
  });

  App.HomeController = Ember.Controller.extend({
    home: "Comes from home."
  });

  bootApplication();

  equal(Ember.$('h3:contains(Megatroll) + p:contains(Comes from home.)', '#qunit-fixture').length, 1, "The homepage template was rendered from data from the HomeController");
});

test("The Homepage with explicit template name in renderTemplate and controller", function() {
  Router.map(function() {
    this.route("home", { path: "/" });
  });

  App.HomeController = Ember.Controller.extend({
    home: "YES I AM HOME"
  });

  App.HomeRoute = Ember.Route.extend({
    renderTemplate: function() {
      this.render('homepage');
    }
  });

  bootApplication();

  equal(Ember.$('h3:contains(Megatroll) + p:contains(YES I AM HOME)', '#qunit-fixture').length, 1, "The homepage template was rendered");
});

test("Model passed via renderTemplate model is set as controller's model", function(){
  Ember.TEMPLATES['bio'] = compile("<p>{{name}}</p>");

  App.BioController = Ember.ObjectController.extend();

  Router.map(function(){
    this.route('home', { path: '/'});
  });

  App.HomeRoute = Ember.Route.extend({
    renderTemplate: function(){
      this.render('bio', {
        model: {name: 'emberjs'}
      });
    }
  });

  bootApplication();

  equal(Ember.$('p:contains(emberjs)', '#qunit-fixture').length, 1, "Passed model was set as controllers model");
});

test("Renders correct view with slash notation", function() {
  Ember.TEMPLATES['home/page'] = compile("<p>{{view.name}}</p>");

  Router.map(function() {
    this.route("home", { path: "/" });
  });

  App.HomeRoute = Ember.Route.extend({
    renderTemplate: function() {
      this.render('home/page');
    }
  });

  App.HomePageView = Ember.View.extend({
    name: "Home/Page"
  });

  bootApplication();

  equal(Ember.$('p:contains(Home/Page)', '#qunit-fixture').length, 1, "The homepage template was rendered");
});

test("Renders the view given in the view option", function() {
  Ember.TEMPLATES['home'] = compile("<p>{{view.name}}</p>");

  Router.map(function() {
    this.route("home", { path: "/" });
  });

  App.HomeRoute = Ember.Route.extend({
    renderTemplate: function() {
      this.render({view: 'homePage'});
    }
  });

  App.HomePageView = Ember.View.extend({
    name: "Home/Page"
  });

  bootApplication();

  equal(Ember.$('p:contains(Home/Page)', '#qunit-fixture').length, 1, "The homepage view was rendered");
});

test('render does not replace templateName if user provided', function() {
  Router.map(function() {
    this.route("home", { path: "/" });
  });

  Ember.TEMPLATES.the_real_home_template = compile(
    "<p>THIS IS THE REAL HOME</p>"
  );

  App.HomeView = Ember.View.extend({
    templateName: 'the_real_home_template'
  });
  App.HomeController = Ember.Controller.extend();
  App.HomeRoute = Ember.Route.extend();

  bootApplication();

  equal(Ember.$('p', '#qunit-fixture').text(), "THIS IS THE REAL HOME", "The homepage template was rendered");
});

test('render does not replace template if user provided', function () {
  Router.map(function () {
    this.route("home", { path: "/" });
  });

  App.HomeView = Ember.View.extend({
    template: compile("<p>THIS IS THE REAL HOME</p>")
  });
  App.HomeController = Ember.Controller.extend();
  App.HomeRoute = Ember.Route.extend();

  bootApplication();

  Ember.run(function () {
    router.handleURL("/");
  });

  equal(Ember.$('p', '#qunit-fixture').text(), "THIS IS THE REAL HOME", "The homepage template was rendered");
});

test('render uses templateName from route', function() {
  Router.map(function() {
    this.route("home", { path: "/" });
  });

  Ember.TEMPLATES.the_real_home_template = compile(
    "<p>THIS IS THE REAL HOME</p>"
  );

  App.HomeController = Ember.Controller.extend();
  App.HomeRoute = Ember.Route.extend({
    templateName: 'the_real_home_template'
  });

  bootApplication();

  equal(Ember.$('p', '#qunit-fixture').text(), "THIS IS THE REAL HOME", "The homepage template was rendered");
});

test('defining templateName allows other templates to be rendered', function() {
  Router.map(function() {
    this.route("home", { path: "/" });
  });

  Ember.TEMPLATES.alert = compile(
    "<div class='alert-box'>Invader!</div>"
  );
<<<<<<< HEAD
  Ember.TEMPLATES.the_real_home_template = Ember.Handlebars.compile(
=======
  Ember.TEMPLATES.the_real_home_template = compile(
>>>>>>> fb30082a
    "<p>THIS IS THE REAL HOME</p>{{outlet 'alert'}}"
  );

  App.HomeController = Ember.Controller.extend();
  App.HomeRoute = Ember.Route.extend({
    templateName: 'the_real_home_template',
    actions: {
      showAlert: function(){
        this.render('alert', {
          into: 'home',
          outlet: 'alert'
        });
      }
    }
  });

  bootApplication();

  equal(Ember.$('p', '#qunit-fixture').text(), "THIS IS THE REAL HOME", "The homepage template was rendered");

  Ember.run(function(){
    router.send('showAlert');
  });

  equal(Ember.$('.alert-box', '#qunit-fixture').text(), "Invader!", "Template for alert was render into outlet");

});

test('Specifying a name to render should have precedence over everything else', function() {
  Router.map(function() {
    this.route("home", { path: "/" });
  });

  App.HomeController = Ember.Controller.extend();
  App.HomeRoute = Ember.Route.extend({
    templateName: 'home',
    controllerName: 'home',
    viewName: 'home',

    renderTemplate: function() {
      this.render('homepage');
    }
  });

  App.HomeView = Ember.View.extend({
    template: compile("<h3>This should not be rendered</h3><p>{{home}}</p>")
  });

  App.HomepageController = Ember.ObjectController.extend({
    model: {
      home: 'Tinytroll'
    }
  });
  App.HomepageView = Ember.View.extend({
    layout: compile(
      "<span>Outer</span>{{yield}}<span>troll</span>"
    ),
    templateName: 'homepage'
  });

  bootApplication();

  equal(Ember.$('h3', '#qunit-fixture').text(), "Megatroll", "The homepage template was rendered");
  equal(Ember.$('p', '#qunit-fixture').text(), "Tinytroll", "The homepage controller was used");
  equal(Ember.$('span', '#qunit-fixture').text(), "Outertroll", "The homepage view was used");
});

test("The Homepage with a `setupController` hook", function() {
  Router.map(function() {
    this.route("home", { path: "/" });
  });

  App.HomeRoute = Ember.Route.extend({
    setupController: function(controller) {
      set(controller, 'hours', Ember.A([
        "Monday through Friday: 9am to 5pm",
        "Saturday: Noon to Midnight",
        "Sunday: Noon to 6pm"
      ]));
    }
  });

  Ember.TEMPLATES.home = compile(
    "<ul>{{#each entry in hours}}<li>{{entry}}</li>{{/each}}</ul>"
  );

  bootApplication();

  equal(Ember.$('ul li', '#qunit-fixture').eq(2).text(), "Sunday: Noon to 6pm", "The template was rendered with the hours context");
});

test("The route controller is still set when overriding the setupController hook", function() {
  Router.map(function() {
    this.route("home", { path: "/" });
  });

  App.HomeRoute = Ember.Route.extend({
    setupController: function(controller) {
      // no-op
      // importantly, we are not calling  this._super here
    }
  });

  container.register('controller:home', Ember.Controller.extend());

  bootApplication();

  deepEqual(container.lookup('route:home').controller, container.lookup('controller:home'), "route controller is the home controller");
});

test("The route controller can be specified via controllerName", function() {
  Router.map(function() {
    this.route("home", { path: "/" });
  });

  Ember.TEMPLATES.home = compile(
    "<p>{{myValue}}</p>"
  );

  App.HomeRoute = Ember.Route.extend({
    controllerName: 'myController'
  });

  container.register('controller:myController', Ember.Controller.extend({
    myValue: "foo"
  }));

  bootApplication();

  deepEqual(container.lookup('route:home').controller, container.lookup('controller:myController'), "route controller is set by controllerName");
  equal(Ember.$('p', '#qunit-fixture').text(), "foo", "The homepage template was rendered with data from the custom controller");
});

test("The route controller specified via controllerName is used in render", function() {
  Router.map(function() {
    this.route("home", { path: "/" });
  });

  Ember.TEMPLATES.alternative_home = compile(
    "<p>alternative home: {{myValue}}</p>"
  );

  App.HomeRoute = Ember.Route.extend({
    controllerName: 'myController',
    renderTemplate: function() {
      this.render("alternative_home");
    }
  });

  container.register('controller:myController', Ember.Controller.extend({
    myValue: "foo"
  }));

  bootApplication();

  deepEqual(container.lookup('route:home').controller, container.lookup('controller:myController'), "route controller is set by controllerName");
  equal(Ember.$('p', '#qunit-fixture').text(), "alternative home: foo", "The homepage template was rendered with data from the custom controller");
});

test("The route controller specified via controllerName is used in render even when a controller with the routeName is available", function() {
  Router.map(function() {
    this.route("home", { path: "/" });
  });

  Ember.TEMPLATES.home = compile(
    "<p>home: {{myValue}}</p>"
  );

  App.HomeRoute = Ember.Route.extend({
    controllerName: 'myController'
  });

  container.register('controller:home', Ember.Controller.extend({
    myValue: "home"
  }));

  container.register('controller:myController', Ember.Controller.extend({
    myValue: "myController"
  }));

  bootApplication();

  deepEqual(container.lookup('route:home').controller, container.lookup('controller:myController'), "route controller is set by controllerName");
  equal(Ember.$('p', '#qunit-fixture').text(), "home: myController", "The homepage template was rendered with data from the custom controller");
});

test("The Homepage with a `setupController` hook modifying other controllers", function() {
  Router.map(function() {
    this.route("home", { path: "/" });
  });

  App.HomeRoute = Ember.Route.extend({
    setupController: function(controller) {
      set(this.controllerFor('home'), 'hours', Ember.A([
        "Monday through Friday: 9am to 5pm",
        "Saturday: Noon to Midnight",
        "Sunday: Noon to 6pm"
      ]));
    }
  });

  Ember.TEMPLATES.home = compile(
    "<ul>{{#each entry in hours}}<li>{{entry}}</li>{{/each}}</ul>"
  );

  bootApplication();

  equal(Ember.$('ul li', '#qunit-fixture').eq(2).text(), "Sunday: Noon to 6pm", "The template was rendered with the hours context");
});

test("The Homepage with a computed context that does not get overridden", function() {
  Router.map(function() {
    this.route("home", { path: "/" });
  });

  App.HomeController = Ember.ArrayController.extend({
    model: Ember.computed(function() {
      return Ember.A([
        "Monday through Friday: 9am to 5pm",
        "Saturday: Noon to Midnight",
        "Sunday: Noon to 6pm"
      ]);
    })
  });

<<<<<<< HEAD
  Ember.TEMPLATES.home = Ember.Handlebars.compile(
=======
  Ember.TEMPLATES.home = compile(
>>>>>>> fb30082a
    "<ul>{{#each passage in model}}<li>{{passage}}</li>{{/each}}</ul>"
  );

  bootApplication();

  equal(Ember.$('ul li', '#qunit-fixture').eq(2).text(), "Sunday: Noon to 6pm", "The template was rendered with the context intact");
});

test("The Homepage getting its controller context via model", function() {
  Router.map(function() {
    this.route("home", { path: "/" });
  });

  App.HomeRoute = Ember.Route.extend({
    model: function() {
      return Ember.A([
        "Monday through Friday: 9am to 5pm",
        "Saturday: Noon to Midnight",
        "Sunday: Noon to 6pm"
      ]);
    },

    setupController: function(controller, model) {
      equal(this.controllerFor('home'), controller);

      set(this.controllerFor('home'), 'hours', model);
    }
  });

  Ember.TEMPLATES.home = compile(
    "<ul>{{#each entry in hours}}<li>{{entry}}</li>{{/each}}</ul>"
  );

  bootApplication();

  equal(Ember.$('ul li', '#qunit-fixture').eq(2).text(), "Sunday: Noon to 6pm", "The template was rendered with the hours context");
});

test("The Specials Page getting its controller context by deserializing the params hash", function() {
  Router.map(function() {
    this.route("home", { path: "/" });
    this.resource("special", { path: "/specials/:menu_item_id" });
  });

  App.SpecialRoute = Ember.Route.extend({
    model: function(params) {
      return Ember.Object.create({
        menuItemId: params.menu_item_id
      });
    },

    setupController: function(controller, model) {
      set(controller, 'model', model);
    }
  });

  Ember.TEMPLATES.special = compile(
    "<p>{{model.menuItemId}}</p>"
  );

  bootApplication();

  container.register('controller:special', Ember.Controller.extend());

  handleURL("/specials/1");

  equal(Ember.$('p', '#qunit-fixture').text(), "1", "The model was used to render the template");
});

test("The Specials Page defaults to looking models up via `find`", function() {
  Router.map(function() {
    this.route("home", { path: "/" });
    this.resource("special", { path: "/specials/:menu_item_id" });
  });

  App.MenuItem = Ember.Object.extend();
  App.MenuItem.reopenClass({
    find: function(id) {
      return App.MenuItem.create({
        id: id
      });
    }
  });

  App.SpecialRoute = Ember.Route.extend({
    setupController: function(controller, model) {
      set(controller, 'model', model);
    }
  });

  Ember.TEMPLATES.special = compile(
    "<p>{{model.id}}</p>"
  );

  bootApplication();

  container.register('controller:special', Ember.Controller.extend());

  handleURL("/specials/1");

  equal(Ember.$('p', '#qunit-fixture').text(), "1", "The model was used to render the template");
});

test("The Special Page returning a promise puts the app into a loading state until the promise is resolved", function() {
  Router.map(function() {
    this.route("home", { path: "/" });
    this.resource("special", { path: "/specials/:menu_item_id" });
  });

  var menuItem, resolve;

  App.MenuItem = Ember.Object.extend();
  App.MenuItem.reopenClass({
    find: function(id) {
      menuItem = App.MenuItem.create({ id: id });

      return new Ember.RSVP.Promise(function(res) {
        resolve = res;
      });
    }
  });

  App.LoadingRoute = Ember.Route.extend({

  });

  App.SpecialRoute = Ember.Route.extend({
    setupController: function(controller, model) {
      set(controller, 'model', model);
    }
  });

  Ember.TEMPLATES.special = compile(
    "<p>{{model.id}}</p>"
  );

  Ember.TEMPLATES.loading = compile(
    "<p>LOADING!</p>"
  );

  bootApplication();

  container.register('controller:special', Ember.Controller.extend());

  handleURL("/specials/1");

  equal(Ember.$('p', '#qunit-fixture').text(), "LOADING!", "The app is in the loading state");

  Ember.run(function() {
    resolve(menuItem);
  });

  equal(Ember.$('p', '#qunit-fixture').text(), "1", "The app is now in the specials state");
});

test("The loading state doesn't get entered for promises that resolve on the same run loop", function() {
  Router.map(function() {
    this.route("home", { path: "/" });
    this.resource("special", { path: "/specials/:menu_item_id" });
  });

  App.MenuItem = Ember.Object.extend();
  App.MenuItem.reopenClass({
    find: function(id) {
      return { id: id };
    }
  });

  App.LoadingRoute = Ember.Route.extend({
    enter: function() {
      ok(false, "LoadingRoute shouldn't have been entered.");
    }
  });

  App.SpecialRoute = Ember.Route.extend({
    setupController: function(controller, model) {
      set(controller, 'model', model);
    }
  });

  Ember.TEMPLATES.special = compile(
    "<p>{{model.id}}</p>"
  );

  Ember.TEMPLATES.loading = compile(
    "<p>LOADING!</p>"
  );

  bootApplication();

  container.register('controller:special', Ember.Controller.extend());

  handleURL("/specials/1");

  equal(Ember.$('p', '#qunit-fixture').text(), "1", "The app is now in the specials state");
});

/*
asyncTest("The Special page returning an error fires the error hook on SpecialRoute", function() {
  Router.map(function() {
    this.route("home", { path: "/" });
    this.resource("special", { path: "/specials/:menu_item_id" });
  });

  var menuItem;

  App.MenuItem = Ember.Object.extend(Ember.DeferredMixin);
  App.MenuItem.reopenClass({
    find: function(id) {
      menuItem = App.MenuItem.create({ id: id });
      Ember.run.later(function() { menuItem.resolve(menuItem); }, 1);
      return menuItem;
    }
  });

  App.SpecialRoute = Ember.Route.extend({
    setup: function() {
      throw 'Setup error';
    },
    actions: {
      error: function(reason) {
        equal(reason, 'Setup error');
        QUnit.start();
      }
    }
  });

  bootApplication();

  handleURLRejectsWith('/specials/1', 'Setup error');
});
*/

test("The Special page returning an error invokes SpecialRoute's error handler", function() {
  Router.map(function() {
    this.route("home", { path: "/" });
    this.resource("special", { path: "/specials/:menu_item_id" });
  });

  var menuItem, promise, resolve;

  App.MenuItem = Ember.Object.extend();
  App.MenuItem.reopenClass({
    find: function(id) {
      menuItem = App.MenuItem.create({ id: id });
      promise = new Ember.RSVP.Promise(function(res) {
        resolve = res;
      });

      return promise;
    }
  });

  App.SpecialRoute = Ember.Route.extend({
    setup: function() {
      throw 'Setup error';
    },
    actions: {
      error: function(reason) {
        equal(reason, 'Setup error', 'SpecialRoute#error received the error thrown from setup');
      }
    }
  });

  bootApplication();

  handleURLRejectsWith('/specials/1', 'Setup error');

  Ember.run(function() {
    resolve(menuItem);
  });
});

function testOverridableErrorHandler(handlersName) {

  expect(2);

  Router.map(function() {
    this.route("home", { path: "/" });
    this.resource("special", { path: "/specials/:menu_item_id" });
  });

  var menuItem, resolve;

  App.MenuItem = Ember.Object.extend();
  App.MenuItem.reopenClass({
    find: function(id) {
      menuItem = App.MenuItem.create({ id: id });
      return new Ember.RSVP.Promise(function(res) {
        resolve = res;
      });
    }
  });

  var attrs = {};
  attrs[handlersName] = {
    error: function(reason) {
      equal(reason, 'Setup error', "error was correctly passed to custom ApplicationRoute handler");
    }
  };

  App.ApplicationRoute = Ember.Route.extend(attrs);

  App.SpecialRoute = Ember.Route.extend({
    setup: function() {
      throw 'Setup error';
    }
  });

  bootApplication();

  handleURLRejectsWith("/specials/1", "Setup error");

  Ember.run(function() {
    resolve(menuItem);
  });
}

test("ApplicationRoute's default error handler can be overridden", function() {
  testOverridableErrorHandler('actions');
});

test("ApplicationRoute's default error handler can be overridden (with DEPRECATED `events`)", function() {
  ignoreDeprecation(function() {
    testOverridableErrorHandler('events');
  });
});

asyncTest("Moving from one page to another triggers the correct callbacks", function() {
  expect(3);

  Router.map(function() {
    this.route("home", { path: "/" });
    this.resource("special", { path: "/specials/:menu_item_id" });
  });

  App.MenuItem = Ember.Object.extend();

  App.SpecialRoute = Ember.Route.extend({
    setupController: function(controller, model) {
      set(controller, 'model', model);
    }
  });

  Ember.TEMPLATES.home = compile(
    "<h3>Home</h3>"
  );

  Ember.TEMPLATES.special = compile(
    "<p>{{model.id}}</p>"
  );

  bootApplication();

  container.register('controller:special', Ember.Controller.extend());

  var transition = handleURL('/');

  Ember.run(function() {
    transition.then(function() {
      equal(Ember.$('h3', '#qunit-fixture').text(), "Home", "The app is now in the initial state");

      var promiseContext = App.MenuItem.create({ id: 1 });
      Ember.run.later(function() {
        Ember.RSVP.resolve(promiseContext);
      }, 1);

      return router.transitionTo('special', promiseContext);
    }).then(function(result) {
      deepEqual(router.location.path, '/specials/1');
      QUnit.start();
    });
  });
});

asyncTest("Nested callbacks are not exited when moving to siblings", function() {
  Router.map(function() {
    this.resource("root", { path: "/" }, function() {
      this.resource("special", { path: "/specials/:menu_item_id" });
    });
  });

  var currentPath;

  App.ApplicationController = Ember.Controller.extend({
    currentPathDidChange: Ember.observer('currentPath', function() {
      currentPath = get(this, 'currentPath');
    })
  });

  var menuItem;

  App.MenuItem = Ember.Object.extend();
  App.MenuItem.reopenClass({
    find: function(id) {
      menuItem = App.MenuItem.create({ id: id });
      return menuItem;
    }
  });

  App.LoadingRoute = Ember.Route.extend({

  });

  App.RootRoute = Ember.Route.extend({
    model: function() {
      rootModel++;
      return this._super.apply(this, arguments);
    },

    serialize: function() {
      rootSerialize++;
      return this._super.apply(this, arguments);
    },

    setupController: function() {
      rootSetup++;
    },

    renderTemplate: function() {
      rootRender++;
    }
  });

  App.HomeRoute = Ember.Route.extend({

  });

  App.SpecialRoute = Ember.Route.extend({
    setupController: function(controller, model) {
      set(controller, 'model', model);
    }
  });

  Ember.TEMPLATES['root/index'] = compile(
    "<h3>Home</h3>"
  );

  Ember.TEMPLATES.special = compile(
    "<p>{{model.id}}</p>"
  );

  Ember.TEMPLATES.loading = compile(
    "<p>LOADING!</p>"
  );

  var rootSetup = 0, rootRender = 0, rootModel = 0, rootSerialize = 0;

  bootApplication();

  container.register('controller:special', Ember.Controller.extend());

  equal(Ember.$('h3', '#qunit-fixture').text(), "Home", "The app is now in the initial state");
  equal(rootSetup, 1, "The root setup was triggered");
  equal(rootRender, 1, "The root render was triggered");
  equal(rootSerialize, 0, "The root serialize was not called");
  equal(rootModel, 1, "The root model was called");

  router = container.lookup('router:main');

  Ember.run(function() {
    var menuItem = App.MenuItem.create({ id: 1 });
    Ember.run.later(function() {
      Ember.RSVP.resolve(menuItem);
    }, 1);

    router.transitionTo('special', menuItem).then(function(result) {
      equal(rootSetup, 1, "The root setup was not triggered again");
      equal(rootRender, 1, "The root render was not triggered again");
      equal(rootSerialize, 0, "The root serialize was not called");

      // TODO: Should this be changed?
      equal(rootModel, 1, "The root model was called again");

      deepEqual(router.location.path, '/specials/1');
      equal(currentPath, 'root.special');

      QUnit.start();
    });
  });
});

asyncTest("Events are triggered on the controller if a matching action name is implemented", function() {
  Router.map(function() {
    this.route("home", { path: "/" });
  });

  var model = { name: "Tom Dale" };
  var stateIsNotCalled = true;

  App.HomeRoute = Ember.Route.extend({
    model: function() {
      return model;
    },

    actions: {
      showStuff: function(obj) {
        stateIsNotCalled = false;
      }
    }
  });

  Ember.TEMPLATES.home = compile(
    "<a {{action 'showStuff' model}}>{{name}}</a>"
  );

  var controller = Ember.Controller.extend({
    actions: {
      showStuff: function(context) {
        ok (stateIsNotCalled, "an event on the state is not triggered");
        deepEqual(context, { name: "Tom Dale" }, "an event with context is passed");
        QUnit.start();
      }
    }
  });

  container.register('controller:home', controller);

  bootApplication();

  var actionId = Ember.$("#qunit-fixture a").data("ember-action");
  var action = ActionManager.registeredActions[actionId];
  var event = new Ember.$.Event("click");
  action.handler(event);
});

asyncTest("Events are triggered on the current state when defined in `actions` object", function() {
  Router.map(function() {
    this.route("home", { path: "/" });
  });

  var model = { name: "Tom Dale" };

  App.HomeRoute = Ember.Route.extend({
    model: function() {
      return model;
    },

    actions: {
      showStuff: function(obj) {
        ok(this instanceof App.HomeRoute, "the handler is an App.HomeRoute");
        // Using Ember.copy removes any private Ember vars which older IE would be confused by
        deepEqual(Ember.copy(obj, true), { name: "Tom Dale" }, "the context is correct");
        QUnit.start();
      }
    }
  });

  Ember.TEMPLATES.home = compile(
    "<a {{action 'showStuff' model}}>{{name}}</a>"
  );

  bootApplication();

  var actionId = Ember.$("#qunit-fixture a").data("ember-action");
  var action = ActionManager.registeredActions[actionId];
  var event = new Ember.$.Event("click");
  action.handler(event);
});

asyncTest("Events defined in `actions` object are triggered on the current state when routes are nested", function() {
  Router.map(function() {
    this.resource("root", { path: "/" }, function() {
      this.route("index", { path: "/" });
    });
  });

  var model = { name: "Tom Dale" };

  App.RootRoute = Ember.Route.extend({
    actions: {
      showStuff: function(obj) {
        ok(this instanceof App.RootRoute, "the handler is an App.HomeRoute");
        // Using Ember.copy removes any private Ember vars which older IE would be confused by
        deepEqual(Ember.copy(obj, true), { name: "Tom Dale" }, "the context is correct");
        QUnit.start();
      }
    }
  });

  App.RootIndexRoute = Ember.Route.extend({
    model: function() {
      return model;
    }
  });

  Ember.TEMPLATES['root/index'] = compile(
    "<a {{action 'showStuff' model}}>{{name}}</a>"
  );

  bootApplication();

  var actionId = Ember.$("#qunit-fixture a").data("ember-action");
  var action = ActionManager.registeredActions[actionId];
  var event = new Ember.$.Event("click");
  action.handler(event);
});

asyncTest("Events are triggered on the current state when defined in `events` object (DEPRECATED)", function() {
  Router.map(function() {
    this.route("home", { path: "/" });
  });

  var model = { name: "Tom Dale" };

  App.HomeRoute = Ember.Route.extend({
    model: function() {
      return model;
    },

    events: {
      showStuff: function(obj) {
        ok(this instanceof App.HomeRoute, "the handler is an App.HomeRoute");
        // Using Ember.copy removes any private Ember vars which older IE would be confused by
        deepEqual(Ember.copy(obj, true), { name: "Tom Dale" }, "the context is correct");
        QUnit.start();
      }
    }
  });

  Ember.TEMPLATES.home = compile(
    "<a {{action 'showStuff' model}}>{{name}}</a>"
  );

  expectDeprecation(/Action handlers contained in an `events` object are deprecated/);
  bootApplication();

  var actionId = Ember.$("#qunit-fixture a").data("ember-action");
  var action = ActionManager.registeredActions[actionId];
  var event = new Ember.$.Event("click");
  action.handler(event);
});

asyncTest("Events defined in `events` object are triggered on the current state when routes are nested (DEPRECATED)", function() {
  Router.map(function() {
    this.resource("root", { path: "/" }, function() {
      this.route("index", { path: "/" });
    });
  });

  var model = { name: "Tom Dale" };

  App.RootRoute = Ember.Route.extend({
    events: {
      showStuff: function(obj) {
        ok(this instanceof App.RootRoute, "the handler is an App.HomeRoute");
        // Using Ember.copy removes any private Ember vars which older IE would be confused by
        deepEqual(Ember.copy(obj, true), { name: "Tom Dale" }, "the context is correct");
        QUnit.start();
      }
    }
  });

  App.RootIndexRoute = Ember.Route.extend({
    model: function() {
      return model;
    }
  });

  Ember.TEMPLATES['root/index'] = compile(
    "<a {{action 'showStuff' model}}>{{name}}</a>"
  );

  expectDeprecation(/Action handlers contained in an `events` object are deprecated/);
  bootApplication();

  var actionId = Ember.$("#qunit-fixture a").data("ember-action");
  var action = ActionManager.registeredActions[actionId];
  var event = new Ember.$.Event("click");
  action.handler(event);
});

test("Events can be handled by inherited event handlers", function() {

  expect(4);

  App.SuperRoute = Ember.Route.extend({
    actions: {
      foo: function() {
        ok(true, 'foo');
      },
      bar: function(msg) {
        equal(msg, "HELLO");
      }
    }
  });

  App.RouteMixin = Ember.Mixin.create({
    actions: {
      bar: function(msg) {
        equal(msg, "HELLO");
        this._super(msg);
      }
    }
  });

  App.IndexRoute = App.SuperRoute.extend(App.RouteMixin, {
    actions: {
      baz: function() {
        ok(true, 'baz');
      }
    }
  });

  bootApplication();

  router.send("foo");
  router.send("bar", "HELLO");
  router.send("baz");
});

asyncTest("Actions are not triggered on the controller if a matching action name is implemented as a method", function() {
  Router.map(function() {
    this.route("home", { path: "/" });
  });

  var model = { name: "Tom Dale" };
  var stateIsNotCalled = true;

  App.HomeRoute = Ember.Route.extend({
    model: function() {
      return model;
    },

    actions: {
      showStuff: function(context) {
        ok (stateIsNotCalled, "an event on the state is not triggered");
        deepEqual(context, { name: "Tom Dale" }, "an event with context is passed");
        QUnit.start();
      }
    }
  });

  Ember.TEMPLATES.home = compile(
    "<a {{action 'showStuff' model}}>{{name}}</a>"
  );

  var controller = Ember.Controller.extend({
    showStuff: function(context) {
      stateIsNotCalled = false;
      ok (stateIsNotCalled, "an event on the state is not triggered");
    }
  });

  container.register('controller:home', controller);

  bootApplication();

  var actionId = Ember.$("#qunit-fixture a").data("ember-action");
  var action = ActionManager.registeredActions[actionId];
  var event = new Ember.$.Event("click");
  action.handler(event);
});

asyncTest("actions can be triggered with multiple arguments", function() {
  Router.map(function() {
    this.resource("root", { path: "/" }, function() {
      this.route("index", { path: "/" });
    });
  });

  var model1 = { name: "Tilde" };
  var model2 = { name: "Tom Dale" };

  App.RootRoute = Ember.Route.extend({
    actions: {
      showStuff: function(obj1, obj2) {
        ok(this instanceof App.RootRoute, "the handler is an App.HomeRoute");
        // Using Ember.copy removes any private Ember vars which older IE would be confused by
        deepEqual(Ember.copy(obj1, true), { name: "Tilde" }, "the first context is correct");
        deepEqual(Ember.copy(obj2, true), { name: "Tom Dale" }, "the second context is correct");
        QUnit.start();
      }
    }
  });

  App.RootIndexController = Ember.Controller.extend({
    model1: model1,
    model2: model2
  });

  Ember.TEMPLATES['root/index'] = compile(
    "<a {{action 'showStuff' model1 model2}}>{{model1.name}}</a>"
  );

  bootApplication();

  var actionId = Ember.$("#qunit-fixture a").data("ember-action");
  var action = ActionManager.registeredActions[actionId];
  var event = new Ember.$.Event("click");
  action.handler(event);
});

test("transitioning multiple times in a single run loop only sets the URL once", function() {
  Router.map(function() {
    this.route("root", { path: "/" });
    this.route("foo");
    this.route("bar");
  });

  bootApplication();

  var urlSetCount = 0;

  router.get('location').setURL = function(path) {
    urlSetCount++;
    set(this, 'path', path);
  };

  equal(urlSetCount, 0);

  Ember.run(function() {
    router.transitionTo("foo");
    router.transitionTo("bar");
  });

  equal(urlSetCount, 1);
  equal(router.get('location').getURL(), "/bar");
});

test('navigating away triggers a url property change', function() {

  expect(3);

  Router.map(function() {
    this.route('root', { path: '/' });
    this.route('foo', { path: '/foo' });
    this.route('bar', { path: '/bar' });
  });

  bootApplication();

  Ember.run(function() {
    Ember.addObserver(router, 'url', function() {
      ok(true, "url change event was fired");
    });
  });

  forEach(['foo', 'bar', '/foo'], function(destination) {
    Ember.run(router, 'transitionTo', destination);
  });
});

test("using replaceWith calls location.replaceURL if available", function() {
  var setCount = 0;
  var replaceCount = 0;

  Router.reopen({
    location: Ember.NoneLocation.createWithMixins({
      setURL: function(path) {
        setCount++;
        set(this, 'path', path);
      },

      replaceURL: function(path) {
        replaceCount++;
        set(this, 'path', path);
      }
    })
  });

  Router.map(function() {
    this.route("root", { path: "/" });
    this.route("foo");
  });

  bootApplication();

  equal(setCount, 0);
  equal(replaceCount, 0);

  Ember.run(function() {
    router.replaceWith("foo");
  });

  equal(setCount, 0, 'should not call setURL');
  equal(replaceCount, 1, 'should call replaceURL once');
  equal(router.get('location').getURL(), "/foo");
});

test("using replaceWith calls setURL if location.replaceURL is not defined", function() {
  var setCount = 0;

  Router.reopen({
    location: Ember.NoneLocation.createWithMixins({
      setURL: function(path) {
        setCount++;
        set(this, 'path', path);
      }
    })
  });

  Router.map(function() {
    this.route("root", { path: "/" });
    this.route("foo");
  });

  bootApplication();

  equal(setCount, 0);

  Ember.run(function() {
    router.replaceWith("foo");
  });

  equal(setCount, 1, 'should call setURL once');
  equal(router.get('location').getURL(), "/foo");
});

test("Route inherits model from parent route", function() {
  expect(9);

  Router.map(function() {
    this.resource("the_post", { path: "/posts/:post_id" }, function() {
      this.route("comments");

      this.resource("shares", { path: "/shares/:share_id"}, function() {
        this.route("share");
      });
    });
  });

  var post1 = {}, post2 = {}, post3 = {}, currentPost;
  var share1 = {}, share2 = {}, share3 = {};

  var posts = {
    1: post1,
    2: post2,
    3: post3
  };
  var shares = {
    1: share1,
    2: share2,
    3: share3
  };

  App.ThePostRoute = Ember.Route.extend({
    model: function(params) {
      return posts[params.post_id];
    }
  });

  App.ThePostCommentsRoute = Ember.Route.extend({
    afterModel: function(post, transition) {
      var parent_model = this.modelFor('thePost');

      equal(post, parent_model);
    }
  });

  App.SharesRoute = Ember.Route.extend({
    model: function(params) {
      return shares[params.share_id];
    }
  });

  App.SharesShareRoute = Ember.Route.extend({
    afterModel: function(share, transition) {
      var parent_model = this.modelFor('shares');

      equal(share, parent_model);
    }
  });

  bootApplication();

  currentPost = post1;
  handleURL("/posts/1/comments");
  handleURL("/posts/1/shares/1");

  currentPost = post2;
  handleURL("/posts/2/comments");
  handleURL("/posts/2/shares/2");

  currentPost = post3;
  handleURL("/posts/3/comments");
  handleURL("/posts/3/shares/3");
});

test("Resource inherits model from parent resource", function() {
  expect(6);

  Router.map(function() {
    this.resource("the_post", { path: "/posts/:post_id" }, function() {
      this.resource("comments", function() {
      });
    });
  });

  var post1 = {}, post2 = {}, post3 = {}, currentPost;

  var posts = {
    1: post1,
    2: post2,
    3: post3
  };

  App.ThePostRoute = Ember.Route.extend({
    model: function(params) {
      return posts[params.post_id];
    }
  });

  App.CommentsRoute = Ember.Route.extend({
    afterModel: function(post, transition) {
      var parent_model = this.modelFor('thePost');

      equal(post, parent_model);
    }
  });

  bootApplication();

  currentPost = post1;
  handleURL("/posts/1/comments");

  currentPost = post2;
  handleURL("/posts/2/comments");

  currentPost = post3;
  handleURL("/posts/3/comments");
});

test("It is possible to get the model from a parent route", function() {
  expect(9);

  Router.map(function() {
    this.resource("the_post", { path: "/posts/:post_id" }, function() {
      this.resource("comments");
    });
  });

  var post1 = {}, post2 = {}, post3 = {}, currentPost;

  var posts = {
    1: post1,
    2: post2,
    3: post3
  };

  App.ThePostRoute = Ember.Route.extend({
    model: function(params) {
      return posts[params.post_id];
    }
  });

  App.CommentsRoute = Ember.Route.extend({
    model: function() {
      // Allow both underscore / camelCase format.
      equal(this.modelFor('thePost'), currentPost);
      equal(this.modelFor('the_post'), currentPost);
    }
  });

  bootApplication();

  currentPost = post1;
  handleURL("/posts/1/comments");

  currentPost = post2;
  handleURL("/posts/2/comments");

  currentPost = post3;
  handleURL("/posts/3/comments");
});

test("A redirection hook is provided", function() {
  Router.map(function() {
    this.route("choose", { path: "/" });
    this.route("home");
  });

  var chooseFollowed = 0, destination;

  App.ChooseRoute = Ember.Route.extend({
    redirect: function() {
      if (destination) {
        this.transitionTo(destination);
      }
    },

    setupController: function() {
      chooseFollowed++;
    }
  });

  destination = 'home';

  bootApplication();

  equal(chooseFollowed, 0, "The choose route wasn't entered since a transition occurred");
  equal(Ember.$("h3:contains(Hours)", "#qunit-fixture").length, 1, "The home template was rendered");
  equal(router.container.lookup('controller:application').get('currentPath'), 'home');
});

test("Redirecting from the middle of a route aborts the remainder of the routes", function() {
  expect(3);

  Router.map(function() {
    this.route("home");
    this.resource("foo", function() {
      this.resource("bar", function() {
        this.route("baz");
      });
    });
  });

  App.BarRoute = Ember.Route.extend({
    redirect: function() {
      this.transitionTo("home");
    },
    setupController: function() {
      ok(false, "Should transition before setupController");
    }
  });

  App.BarBazRoute = Ember.Route.extend({
    enter: function() {
      ok(false, "Should abort transition getting to next route");
    }
  });

  bootApplication();

  handleURLAborts("/foo/bar/baz");

  equal(router.container.lookup('controller:application').get('currentPath'), 'home');
  equal(router.get('location').getURL(), "/home");
});

test("Redirecting to the current target in the middle of a route does not abort initial routing", function() {
  expect(5);

  Router.map(function() {
    this.route("home");
    this.resource("foo", function() {
      this.resource("bar", function() {
        this.route("baz");
      });
    });
  });

  var successCount = 0;
  App.BarRoute = Ember.Route.extend({
    redirect: function() {
      this.transitionTo("bar.baz").then(function() {
        successCount++;
      });
    },

    setupController: function() {
      ok(true, "Should still invoke bar's setupController");
    }
  });

  App.BarBazRoute = Ember.Route.extend({
    setupController: function() {
      ok(true, "Should still invoke bar.baz's setupController");
    }
  });

  bootApplication();

  handleURL("/foo/bar/baz");

  equal(router.container.lookup('controller:application').get('currentPath'), 'foo.bar.baz');
  equal(successCount, 1, 'transitionTo success handler was called once');

});

test("Redirecting to the current target with a different context aborts the remainder of the routes", function() {
  expect(4);

  Router.map(function() {
    this.route("home");
    this.resource("foo", function() {
      this.resource("bar", { path: "bar/:id" }, function() {
        this.route("baz");
      });
    });
  });

  var model = { id: 2 };

  var count = 0;

  App.BarRoute = Ember.Route.extend({
    afterModel: function(context) {
      if (count++ > 10) {
        ok(false, 'infinite loop');
      } else {
        this.transitionTo("bar.baz",  model);
      }
    },

    serialize: function(params) {
      return params;
    }
  });

  App.BarBazRoute = Ember.Route.extend({
    setupController: function() {
      ok(true, "Should still invoke setupController");
    }
  });

  bootApplication();

  handleURLAborts("/foo/bar/1/baz");

  equal(router.container.lookup('controller:application').get('currentPath'), 'foo.bar.baz');
  equal(router.get('location').getURL(), "/foo/bar/2/baz");
});

test("Transitioning from a parent event does not prevent currentPath from being set", function() {
  Router.map(function() {
    this.resource("foo", function() {
      this.resource("bar", function() {
        this.route("baz");
      });
      this.route("qux");
    });
  });

  App.FooRoute = Ember.Route.extend({
    actions: {
      goToQux: function() {
        this.transitionTo('foo.qux');
      }
    }
  });

  bootApplication();

  var applicationController = router.container.lookup('controller:application');

  handleURL("/foo/bar/baz");

  equal(applicationController.get('currentPath'), 'foo.bar.baz');

  Ember.run(function() {
    router.send("goToQux");
  });

  equal(applicationController.get('currentPath'), 'foo.qux');
  equal(router.get('location').getURL(), "/foo/qux");
});

test("Generated names can be customized when providing routes with dot notation", function() {
  expect(4);

  Ember.TEMPLATES.index = compile("<div>Index</div>");
  Ember.TEMPLATES.application = compile("<h1>Home</h1><div class='main'>{{outlet}}</div>");
  Ember.TEMPLATES.foo = compile("<div class='middle'>{{outlet}}</div>");
  Ember.TEMPLATES.bar = compile("<div class='bottom'>{{outlet}}</div>");
  Ember.TEMPLATES['bar/baz'] = compile("<p>{{name}}Bottom!</p>");

  Router.map(function() {
    this.resource("foo", { path: "/top" }, function() {
      this.resource("bar", { path: "/middle" }, function() {
        this.route("baz", { path: "/bottom" });
      });
    });
  });

  App.FooRoute = Ember.Route.extend({
    renderTemplate: function() {
      ok(true, "FooBarRoute was called");
      return this._super.apply(this, arguments);
    }
  });

  App.BarBazRoute = Ember.Route.extend({
    renderTemplate: function() {
      ok(true, "BarBazRoute was called");
      return this._super.apply(this, arguments);
    }
  });

  App.BarController = Ember.Controller.extend({
    name: "Bar"
  });

  App.BarBazController = Ember.Controller.extend({
    name: "BarBaz"
  });

  bootApplication();

  handleURL("/top/middle/bottom");

  equal(Ember.$('.main .middle .bottom p', '#qunit-fixture').text(), "BarBazBottom!", "The templates were rendered into their appropriate parents");
});

test("Child routes render into their parent route's template by default", function() {
  Ember.TEMPLATES.index = compile("<div>Index</div>");
  Ember.TEMPLATES.application = compile("<h1>Home</h1><div class='main'>{{outlet}}</div>");
  Ember.TEMPLATES.top = compile("<div class='middle'>{{outlet}}</div>");
  Ember.TEMPLATES.middle = compile("<div class='bottom'>{{outlet}}</div>");
  Ember.TEMPLATES['middle/bottom'] = compile("<p>Bottom!</p>");

  Router.map(function() {
    this.resource("top", function() {
      this.resource("middle", function() {
        this.route("bottom");
      });
    });
  });

  bootApplication();

  handleURL("/top/middle/bottom");

  equal(Ember.$('.main .middle .bottom p', '#qunit-fixture').text(), "Bottom!", "The templates were rendered into their appropriate parents");
});

test("Child routes render into specified template", function() {
  Ember.TEMPLATES.index = compile("<div>Index</div>");
  Ember.TEMPLATES.application = compile("<h1>Home</h1><div class='main'>{{outlet}}</div>");
  Ember.TEMPLATES.top = compile("<div class='middle'>{{outlet}}</div>");
  Ember.TEMPLATES.middle = compile("<div class='bottom'>{{outlet}}</div>");
  Ember.TEMPLATES['middle/bottom'] = compile("<p>Bottom!</p>");

  Router.map(function() {
    this.resource("top", function() {
      this.resource("middle", function() {
        this.route("bottom");
      });
    });
  });

  App.MiddleBottomRoute = Ember.Route.extend({
    renderTemplate: function() {
      this.render('middle/bottom', { into: 'top' });
    }
  });

  bootApplication();

  handleURL("/top/middle/bottom");

  equal(Ember.$('.main .middle .bottom p', '#qunit-fixture').length, 0, "should not render into the middle template");
  equal(Ember.$('.main .middle > p', '#qunit-fixture').text(), "Bottom!", "The template was rendered into the top template");
});

test("Rendering into specified template with slash notation", function() {
  Ember.TEMPLATES['person/profile'] = compile("profile {{outlet}}");
  Ember.TEMPLATES['person/details'] = compile("details!");

  Router.map(function() {
    this.resource("home", { path: '/' });
  });

  App.HomeRoute = Ember.Route.extend({
    renderTemplate: function() {
      this.render('person/profile');
      this.render('person/details', { into: 'person/profile' });
    }
  });

  bootApplication();

  equal(Ember.$('#qunit-fixture:contains(profile details!)').length, 1, "The templates were rendered");
});

test("Parent route context change", function() {
  var editCount = 0;
  var editedPostIds = Ember.A();

  Ember.TEMPLATES.application = compile("{{outlet}}");
  Ember.TEMPLATES.posts = compile("{{outlet}}");
  Ember.TEMPLATES.post = compile("{{outlet}}");
  Ember.TEMPLATES['post/index'] = compile("showing");
  Ember.TEMPLATES['post/edit'] = compile("editing");

  Router.map(function() {
    this.resource("posts", function() {
      this.resource("post", { path: "/:postId" }, function() {
        this.route("edit");
      });
    });
  });

  App.PostsRoute = Ember.Route.extend({
    actions: {
      showPost: function(context) {
        this.transitionTo('post', context);
      }
    }
  });

  App.PostRoute = Ember.Route.extend({
    model: function(params) {
      return {id: params.postId};
    },

    actions: {
      editPost: function(context) {
        this.transitionTo('post.edit');
      }
    }
  });

  App.PostEditRoute = Ember.Route.extend({
    model: function(params) {
      var postId = this.modelFor("post").id;
      editedPostIds.push(postId);
      return null;
    },
    setup: function() {
      this._super.apply(this, arguments);
      editCount++;
    }
  });

  bootApplication();

  handleURL("/posts/1");

  Ember.run(function() {
    router.send('editPost');
  });

  Ember.run(function() {
    router.send('showPost', {id: '2'});
  });

  Ember.run(function() {
    router.send('editPost');
  });

  equal(editCount, 2, 'set up the edit route twice without failure');
  deepEqual(editedPostIds, ['1', '2'], 'modelFor posts.post returns the right context');
});

test("Router accounts for rootURL on page load when using history location", function() {
  var rootURL = window.location.pathname + '/app';
  var postsTemplateRendered = false;
  var setHistory, HistoryTestLocation;

  setHistory = function(obj, path) {
    obj.set('history', { state: { path: path } });
  };

  // Create new implementation that extends HistoryLocation
  // and set current location to rootURL + '/posts'
  HistoryTestLocation = Ember.HistoryLocation.extend({
    initState: function() {
      var path = rootURL + '/posts';

      setHistory(this, path);
      this.set('location', {
        pathname: path,
        href: 'http://localhost/' + path
      });
    },

    replaceState: function(path) {
      setHistory(this, path);
    },

    pushState: function(path) {
      setHistory(this, path);
    }
  });


  container.register('location:historyTest', HistoryTestLocation);

  Router.reopen({
    location: 'historyTest',
    rootURL: rootURL
  });

  Router.map(function() {
    this.resource("posts", { path: '/posts' });
  });

  App.PostsRoute = Ember.Route.extend({
    model: function() {},
    renderTemplate: function() {
      postsTemplateRendered = true;
    }
  });

  bootApplication();

  ok(postsTemplateRendered, "Posts route successfully stripped from rootURL");
});

test("The rootURL is passed properly to the location implementation", function() {
  expect(1);
  var rootURL = "/blahzorz";
  var HistoryTestLocation;

  HistoryTestLocation = Ember.HistoryLocation.extend({
    rootURL: 'this is not the URL you are looking for',
    initState: function() {
      equal(this.get('rootURL'), rootURL);
    }
  });

  container.register('location:history-test', HistoryTestLocation);

  Router.reopen({
    location: 'history-test',
    rootURL: rootURL,
    // if we transition in this test we will receive failures
    // if the tests are run from a static file
    _doURLTransition: function(){}
  });

  bootApplication();
});


test("Only use route rendered into main outlet for default into property on child", function() {
  Ember.TEMPLATES.application = compile("{{outlet 'menu'}}{{outlet}}");
  Ember.TEMPLATES.posts = compile("{{outlet}}");
  Ember.TEMPLATES['posts/index'] = compile("postsIndex");
  Ember.TEMPLATES['posts/menu'] = compile("postsMenu");

  Router.map(function() {
    this.resource("posts", function() {});
  });

  App.PostsMenuView = Ember.View.extend({
    tagName: 'div',
    templateName: 'posts/menu',
    classNames: ['posts-menu']
  });

  App.PostsIndexView = Ember.View.extend({
    tagName: 'p',
    classNames: ['posts-index']
  });

  App.PostsRoute = Ember.Route.extend({
    renderTemplate: function() {
      this.render();
      this.render('postsMenu', {
        into: 'application',
        outlet: 'menu'
      });
    }
  });

  bootApplication();

  handleURL("/posts");

  equal(Ember.$('div.posts-menu:contains(postsMenu)', '#qunit-fixture').length, 1, "The posts/menu template was rendered");
  equal(Ember.$('p.posts-index:contains(postsIndex)', '#qunit-fixture').length, 1, "The posts/index template was rendered");
});

test("Generating a URL should not affect currentModel", function() {
  Router.map(function() {
    this.route("post", { path: "/posts/:post_id" });
  });

  var posts = {
    1: { id: 1 },
    2: { id: 2 }
  };

  App.PostRoute = Ember.Route.extend({
    model: function(params) {
      return posts[params.post_id];
    }
  });

  bootApplication();

  handleURL("/posts/1");

  var route = container.lookup('route:post');
  equal(route.modelFor('post'), posts[1]);

  var url = router.generate('post', posts[2]);
  equal(url, "/posts/2");

  equal(route.modelFor('post'), posts[1]);
});


test("Generated route should be an instance of App.Route if provided", function() {
  var generatedRoute;

  Router.map(function() {
    this.route('posts');
  });

  App.Route = Ember.Route.extend();

  bootApplication();

  handleURL("/posts");

  generatedRoute = container.lookup('route:posts');

  ok(generatedRoute instanceof App.Route, 'should extend the correct route');

});

test("Nested index route is not overriden by parent's implicit index route", function() {
  Router.map(function() {
    this.resource('posts', function() {
      this.route('index', { path: ':category' } );
    });
  });

  App.Route = Ember.Route.extend({
    serialize: function(model) {
      return { category: model.category };
    }
  });

  bootApplication();

  Ember.run(function() {
    router.transitionTo('posts', { category: 'emberjs' });
  });

  deepEqual(router.location.path, '/posts/emberjs');
});

test("Application template does not duplicate when re-rendered", function() {
  Ember.TEMPLATES.application = compile("<h3>I Render Once</h3>{{outlet}}");

  Router.map(function() {
    this.route('posts');
  });

  App.ApplicationRoute = Ember.Route.extend({
    model: function() {
      return Ember.A();
    }
  });

  bootApplication();

  // should cause application template to re-render
  handleURL('/posts');

  equal(Ember.$('h3:contains(I Render Once)').size(), 1);
});

test("Child routes should render inside the application template if the application template causes a redirect", function() {
  Ember.TEMPLATES.application = compile("<h3>App</h3> {{outlet}}");
  Ember.TEMPLATES.posts = compile("posts");

  Router.map(function() {
    this.route('posts');
    this.route('photos');
  });

  App.ApplicationRoute = Ember.Route.extend({
    afterModel: function() {
      this.transitionTo('posts');
    }
  });

  bootApplication();

  equal(Ember.$('#qunit-fixture > div').text(), "App posts");
});

test("The template is not re-rendered when the route's context changes", function() {
  Router.map(function() {
    this.route("page", { path: "/page/:name" });
  });

  App.PageRoute = Ember.Route.extend({
    model: function(params) {
      return Ember.Object.create({name: params.name});
    }
  });

  var insertionCount = 0;
  App.PageView = Ember.View.extend({
    didInsertElement: function() {
      insertionCount += 1;
    }
  });

  Ember.TEMPLATES.page = compile(
    "<p>{{name}}</p>"
  );

  bootApplication();

  handleURL("/page/first");

  equal(Ember.$('p', '#qunit-fixture').text(), "first");
  equal(insertionCount, 1);

  handleURL("/page/second");

  equal(Ember.$('p', '#qunit-fixture').text(), "second");
  equal(insertionCount, 1, "view should have inserted only once");

  Ember.run(function() {
    router.transitionTo('page', Ember.Object.create({name: 'third'}));
  });

  equal(Ember.$('p', '#qunit-fixture').text(), "third");
  equal(insertionCount, 1, "view should still have inserted only once");
});


test("The template is not re-rendered when two routes present the exact same template, view, & controller", function() {
  Router.map(function() {
    this.route("first");
    this.route("second");
    this.route("third");
    this.route("fourth");
  });

  App.SharedRoute = Ember.Route.extend({
    viewName: 'shared',
    setupController: function(controller) {
      this.controllerFor('shared').set('message', "This is the " + this.routeName + " message");
    },

    renderTemplate: function(controller, context) {
      this.render({ controller: 'shared' });
    }
  });

  App.FirstRoute  = App.SharedRoute.extend();
  App.SecondRoute = App.SharedRoute.extend();
  App.ThirdRoute  = App.SharedRoute.extend();
  App.FourthRoute = App.SharedRoute.extend({
    viewName: 'fourth'
  });

  App.SharedController = Ember.Controller.extend();

  var insertionCount = 0;
  App.SharedView = Ember.View.extend({
    templateName: 'shared',
    didInsertElement: function() {
      insertionCount += 1;
    }
  });

  // Extending, in essence, creates a different view
  App.FourthView = App.SharedView.extend();

  Ember.TEMPLATES.shared = compile(
    "<p>{{message}}</p>"
  );

  bootApplication();

  handleURL("/first");

  equal(Ember.$('p', '#qunit-fixture').text(), "This is the first message");
  equal(insertionCount, 1, 'expected one assertion');

  // Transition by URL
  handleURL("/second");

  equal(Ember.$('p', '#qunit-fixture').text(), "This is the second message");
  equal(insertionCount, 1, "view should have inserted only once");

  // Then transition directly by route name
  Ember.run(function() {
    router.transitionTo('third').then(function(value){
      ok(true, 'expected transition');
    }, function(reason) {
      ok(false, 'unexpected transition failure: ', QUnit.jsDump.parse(reason));
    });
  });

  equal(Ember.$('p', '#qunit-fixture').text(), "This is the third message");
  equal(insertionCount, 1, "view should still have inserted only once");

  // Lastly transition to a different view, with the same controller and template
  handleURL("/fourth");

  equal(Ember.$('p', '#qunit-fixture').text(), "This is the fourth message");
  equal(insertionCount, 2, "view should have inserted a second time");
});

test("ApplicationRoute with model does not proxy the currentPath", function() {
  var model = {};
  var currentPath;

  App.ApplicationRoute = Ember.Route.extend({
    model: function () { return model; }
  });

  App.ApplicationController = Ember.ObjectController.extend({
    currentPathDidChange: Ember.observer('currentPath', function() {
      currentPath = get(this, 'currentPath');
    })
  });

  bootApplication();

  equal(currentPath, 'index', 'currentPath is index');
  equal('currentPath' in model, false, 'should have defined currentPath on controller');
});

test("Promises encountered on app load put app into loading state until resolved", function() {

  expect(2);

  var deferred = Ember.RSVP.defer();

  App.IndexRoute = Ember.Route.extend({
    model: function() {
      return deferred.promise;
    }
  });

  Ember.TEMPLATES.index = compile("<p>INDEX</p>");
  Ember.TEMPLATES.loading = compile("<p>LOADING</p>");

  bootApplication();

  equal(Ember.$('p', '#qunit-fixture').text(), "LOADING", "The loading state is displaying.");
  Ember.run(deferred.resolve);
  equal(Ember.$('p', '#qunit-fixture').text(), "INDEX", "The index route is display.");
});

test("Route should tear down multiple outlets", function() {
  Ember.TEMPLATES.application = compile("{{outlet 'menu'}}{{outlet}}{{outlet 'footer'}}");
  Ember.TEMPLATES.posts = compile("{{outlet}}");
  Ember.TEMPLATES.users = compile("users");
  Ember.TEMPLATES['posts/index'] = compile("postsIndex");
  Ember.TEMPLATES['posts/menu'] = compile("postsMenu");
  Ember.TEMPLATES['posts/footer'] = compile("postsFooter");

  Router.map(function() {
    this.resource("posts", function() {});
    this.resource("users", function() {});
  });

  App.PostsMenuView = Ember.View.extend({
    tagName: 'div',
    templateName: 'posts/menu',
    classNames: ['posts-menu']
  });

  App.PostsIndexView = Ember.View.extend({
    tagName: 'p',
    classNames: ['posts-index']
  });

  App.PostsFooterView = Ember.View.extend({
    tagName: 'div',
    templateName: 'posts/footer',
    classNames: ['posts-footer']
  });

  App.PostsRoute = Ember.Route.extend({
    renderTemplate: function() {
      this.render('postsMenu', {
        into: 'application',
        outlet: 'menu'
      });

      this.render();

      this.render('postsFooter', {
        into: 'application',
        outlet: 'footer'
      });
    }
  });

  bootApplication();

  handleURL('/posts');

  equal(Ember.$('div.posts-menu:contains(postsMenu)', '#qunit-fixture').length, 1, "The posts/menu template was rendered");
  equal(Ember.$('p.posts-index:contains(postsIndex)', '#qunit-fixture').length, 1, "The posts/index template was rendered");
  equal(Ember.$('div.posts-footer:contains(postsFooter)', '#qunit-fixture').length, 1, "The posts/footer template was rendered");

  handleURL('/users');

  equal(Ember.$('div.posts-menu:contains(postsMenu)', '#qunit-fixture').length, 0, "The posts/menu template was removed");
  equal(Ember.$('p.posts-index:contains(postsIndex)', '#qunit-fixture').length, 0, "The posts/index template was removed");
  equal(Ember.$('div.posts-footer:contains(postsFooter)', '#qunit-fixture').length, 0, "The posts/footer template was removed");

});


test("Route supports clearing outlet explicitly", function() {
  Ember.TEMPLATES.application = compile("{{outlet}}{{outlet 'modal'}}");
  Ember.TEMPLATES.posts = compile("{{outlet}}");
  Ember.TEMPLATES.users = compile("users");
  Ember.TEMPLATES['posts/index'] = compile("postsIndex {{outlet}}");
  Ember.TEMPLATES['posts/modal'] = compile("postsModal");
  Ember.TEMPLATES['posts/extra'] = compile("postsExtra");

  Router.map(function() {
    this.resource("posts", function() {});
    this.resource("users", function() {});
  });

  App.PostsIndexView = Ember.View.extend({
    classNames: ['posts-index']
  });

  App.PostsModalView = Ember.View.extend({
    templateName: 'posts/modal',
    classNames: ['posts-modal']
  });

  App.PostsExtraView = Ember.View.extend({
    templateName: 'posts/extra',
    classNames: ['posts-extra']
  });

  App.PostsRoute = Ember.Route.extend({
    actions: {
      showModal: function() {
        this.render('postsModal', {
          into: 'application',
          outlet: 'modal'
        });
      },
      hideModal: function() {
        this.disconnectOutlet({outlet: 'modal', parentView: 'application'});
      }
    }
  });

  App.PostsIndexRoute = Ember.Route.extend({
    actions: {
      showExtra: function() {
        this.render('postsExtra', {
          into: 'posts/index'
        });
      },
      hideExtra: function() {
        this.disconnectOutlet({parentView: 'posts/index'});
      }
    }
  });

  bootApplication();

  handleURL('/posts');

  equal(Ember.$('div.posts-index:contains(postsIndex)', '#qunit-fixture').length, 1, "The posts/index template was rendered");
  Ember.run(function() {
    router.send('showModal');
  });
  equal(Ember.$('div.posts-modal:contains(postsModal)', '#qunit-fixture').length, 1, "The posts/modal template was rendered");
  Ember.run(function() {
    router.send('showExtra');
  });
  equal(Ember.$('div.posts-extra:contains(postsExtra)', '#qunit-fixture').length, 1, "The posts/extra template was rendered");
  Ember.run(function() {
    router.send('hideModal');
  });
  equal(Ember.$('div.posts-modal:contains(postsModal)', '#qunit-fixture').length, 0, "The posts/modal template was removed");
  Ember.run(function() {
    router.send('hideExtra');
  });
  equal(Ember.$('div.posts-extra:contains(postsExtra)', '#qunit-fixture').length, 0, "The posts/extra template was removed");

  handleURL('/users');

  equal(Ember.$('div.posts-index:contains(postsIndex)', '#qunit-fixture').length, 0, "The posts/index template was removed");
  equal(Ember.$('div.posts-modal:contains(postsModal)', '#qunit-fixture').length, 0, "The posts/modal template was removed");
  equal(Ember.$('div.posts-extra:contains(postsExtra)', '#qunit-fixture').length, 0, "The posts/extra template was removed");
});

test("Route supports clearing outlet using string parameter", function() {
  Ember.TEMPLATES.application = compile("{{outlet}}{{outlet 'modal'}}");
  Ember.TEMPLATES.posts = compile("{{outlet}}");
  Ember.TEMPLATES.users = compile("users");
  Ember.TEMPLATES['posts/index'] = compile("postsIndex {{outlet}}");
  Ember.TEMPLATES['posts/modal'] = compile("postsModal");

  Router.map(function() {
    this.resource("posts", function() {});
    this.resource("users", function() {});
  });

  App.PostsIndexView = Ember.View.extend({
    classNames: ['posts-index']
  });

  App.PostsModalView = Ember.View.extend({
    templateName: 'posts/modal',
    classNames: ['posts-modal']
  });

  App.PostsRoute = Ember.Route.extend({
    actions: {
      showModal: function() {
        this.render('postsModal', {
          into: 'application',
          outlet: 'modal'
        });
      },
      hideModal: function() {
        this.disconnectOutlet('modal');
      }
    }
  });

  bootApplication();

  handleURL('/posts');

  equal(Ember.$('div.posts-index:contains(postsIndex)', '#qunit-fixture').length, 1, "The posts/index template was rendered");
  Ember.run(function() {
    router.send('showModal');
  });
  equal(Ember.$('div.posts-modal:contains(postsModal)', '#qunit-fixture').length, 1, "The posts/modal template was rendered");
  Ember.run(function() {
    router.send('hideModal');
  });
  equal(Ember.$('div.posts-modal:contains(postsModal)', '#qunit-fixture').length, 0, "The posts/modal template was removed");

  handleURL('/users');

  equal(Ember.$('div.posts-index:contains(postsIndex)', '#qunit-fixture').length, 0, "The posts/index template was removed");
  equal(Ember.$('div.posts-modal:contains(postsModal)', '#qunit-fixture').length, 0, "The posts/modal template was removed");
});

test("Route silently fails when cleaning an outlet from an inactive view", function() {
  expect(1); // handleURL

  Ember.TEMPLATES.application = compile("{{outlet}}");
  Ember.TEMPLATES.posts = compile("{{outlet 'modal'}}");
  Ember.TEMPLATES.modal = compile("A Yo.");

  Router.map(function() {
    this.route("posts");
  });

  App.PostsRoute = Ember.Route.extend({
    actions: {
      hideSelf: function() {
        this.disconnectOutlet({outlet: 'main', parentView: 'application'});
      },
      showModal: function() {
        this.render('modal', {into: 'posts', outlet: 'modal'});
      },
      hideModal: function() {
        this.disconnectOutlet({outlet: 'modal', parentView: 'posts'});
      }
    }
  });

  bootApplication();

  handleURL('/posts');

  Ember.run(function() { router.send('showModal'); });
  Ember.run(function() { router.send('hideSelf'); });
  Ember.run(function() { router.send('hideModal'); });
});

test("Aborting/redirecting the transition in `willTransition` prevents LoadingRoute from being entered", function() {
  expect(8);

  Router.map(function() {
    this.route("nork");
    this.route("about");
  });

  var redirect = false;

  App.IndexRoute = Ember.Route.extend({
    actions: {
      willTransition: function(transition) {
        ok(true, "willTransition was called");
        if (redirect) {
          // router.js won't refire `willTransition` for this redirect
          this.transitionTo('about');
        } else {
          transition.abort();
        }
      }
    }
  });

  var deferred = null;

  App.LoadingRoute = Ember.Route.extend({
    activate: function() {
      ok(deferred, "LoadingRoute should be entered at this time");
    },
    deactivate: function() {
      ok(true, "LoadingRoute was exited");
    }
  });

  App.NorkRoute = Ember.Route.extend({
    activate: function() {
      ok(true, "NorkRoute was entered");
    }
  });

  App.AboutRoute = Ember.Route.extend({
    activate: function() {
      ok(true, "AboutRoute was entered");
    },
    model: function() {
      if (deferred) { return deferred.promise; }
    }
  });

  bootApplication();

  // Attempted transitions out of index should abort.
  Ember.run(router, 'transitionTo', 'nork');
  Ember.run(router, 'handleURL', '/nork');

  // Attempted transitions out of index should redirect to about
  redirect = true;
  Ember.run(router, 'transitionTo', 'nork');
  Ember.run(router, 'transitionTo', 'index');

  // Redirected transitions out of index to a route with a
  // promise model should pause the transition and
  // activate LoadingRoute
  deferred = Ember.RSVP.defer();
  Ember.run(router, 'transitionTo', 'nork');
  Ember.run(deferred.resolve);
});

test("`didTransition` event fires on the router", function() {
  expect(3);

  Router.map(function(){
    this.route("nork");
  });

  router = container.lookup('router:main');

  router.one('didTransition', function(){
    ok(true, 'didTransition fired on initial routing');
  });

  bootApplication();

  router.one('didTransition', function(){
    ok(true, 'didTransition fired on the router');
    equal(router.get('url'), "/nork", 'The url property is updated by the time didTransition fires');
  });

  Ember.run(router, 'transitionTo', 'nork');
});
test("`didTransition` can be reopened", function() {
  expect(1);

  Router.map(function(){
    this.route("nork");
  });

  Router.reopen({
    didTransition: function(){
      this._super.apply(this, arguments);
      ok(true, 'reopened didTransition was called');
    }
  });

  bootApplication();
});

if (Ember.FEATURES.isEnabled("ember-routing-fire-activate-deactivate-events")) {
  test("`activate` event fires on the route", function() {
    expect(2);

    var eventFired = 0;

    Router.map(function(){
      this.route("nork");
    });

    App.NorkRoute = Ember.Route.extend({
      init: function() {
        this._super();

        this.on("activate", function() {
          equal(++eventFired, 1, "activate event is fired once");
        });
      },

      activate: function() {
        ok(true, "activate hook is called");
      }
    });

    bootApplication();

    Ember.run(router, 'transitionTo', 'nork');
  });

  test("`deactivate` event fires on the route", function() {
    expect(2);

    var eventFired = 0;

    Router.map(function(){
      this.route("nork");
      this.route("dork");
    });

    App.NorkRoute = Ember.Route.extend({
      init: function() {
        this._super();

        this.on("deactivate", function() {
          equal(++eventFired, 1, "deactivate event is fired once");
        });
      },

      deactivate: function() {
        ok(true, "deactivate hook is called");
      }
    });

    bootApplication();

    Ember.run(router, 'transitionTo', 'nork');
    Ember.run(router, 'transitionTo', 'dork');
  });
}

test("Actions can be handled by inherited action handlers", function() {

  expect(4);

  App.SuperRoute = Ember.Route.extend({
    actions: {
      foo: function() {
        ok(true, 'foo');
      },
      bar: function(msg) {
        equal(msg, "HELLO");
      }
    }
  });

  App.RouteMixin = Ember.Mixin.create({
    actions: {
      bar: function(msg) {
        equal(msg, "HELLO");
        this._super(msg);
      }
    }
  });

  App.IndexRoute = App.SuperRoute.extend(App.RouteMixin, {
    actions: {
      baz: function() {
        ok(true, 'baz');
      }
    }
  });

  bootApplication();

  router.send("foo");
  router.send("bar", "HELLO");
  router.send("baz");
});

test("currentRouteName is a property installed on ApplicationController that can be used in transitionTo", function() {

  expect(24);

  Router.map(function() {
    this.resource("be", function() {
      this.resource("excellent", function() {
        this.resource("to", function() {
          this.resource("each", function() {
            this.route("other");
          });
        });
      });
    });
  });

  bootApplication();

  var appController = router.container.lookup('controller:application');

  function transitionAndCheck(path, expectedPath, expectedRouteName) {
    if (path) { Ember.run(router, 'transitionTo', path); }
    equal(appController.get('currentPath'), expectedPath);
    equal(appController.get('currentRouteName'), expectedRouteName);
  }

  transitionAndCheck(null, 'index', 'index');
  transitionAndCheck('/be', 'be.index', 'be.index');
  transitionAndCheck('/be/excellent', 'be.excellent.index', 'excellent.index');
  transitionAndCheck('/be/excellent/to', 'be.excellent.to.index', 'to.index');
  transitionAndCheck('/be/excellent/to/each', 'be.excellent.to.each.index', 'each.index');
  transitionAndCheck('/be/excellent/to/each/other', 'be.excellent.to.each.other', 'each.other');

  transitionAndCheck('index', 'index', 'index');
  transitionAndCheck('be', 'be.index', 'be.index');
  transitionAndCheck('excellent', 'be.excellent.index', 'excellent.index');
  transitionAndCheck('to.index', 'be.excellent.to.index', 'to.index');
  transitionAndCheck('each', 'be.excellent.to.each.index', 'each.index');
  transitionAndCheck('each.other', 'be.excellent.to.each.other', 'each.other');
});

test("Route model hook finds the same model as a manual find", function() {
  var Post;
  App.Post = Ember.Object.extend();
  App.Post.reopenClass({
    find: function() {
      Post = this;
      return {};
    }
  });

  Router.map(function() {
    this.route('post', { path: '/post/:post_id' });
  });

  bootApplication();

  handleURL('/post/1');

  equal(App.Post, Post);
});

test("Can register an implementation via Ember.Location.registerImplementation (DEPRECATED)", function(){
  var TestLocation = Ember.NoneLocation.extend({
    implementation: 'test'
  });

  expectDeprecation(/Using the Ember.Location.registerImplementation is no longer supported/);

  Ember.Location.registerImplementation('test', TestLocation);

  Router.reopen({
    location: 'test'
  });

  bootApplication();

  equal(router.get('location.implementation'), 'test', 'custom location implementation can be registered with registerImplementation');
});

test("Ember.Location.registerImplementation is deprecated", function(){
  var TestLocation = Ember.NoneLocation.extend({
    implementation: 'test'
  });

  expectDeprecation(function(){
    Ember.Location.registerImplementation('test', TestLocation);
  }, "Using the Ember.Location.registerImplementation is no longer supported. Register your custom location implementation with the container instead.");
});

test("Routes can refresh themselves causing their model hooks to be re-run", function() {
  Router.map(function() {
    this.resource('parent', { path: '/parent/:parent_id' }, function() {
      this.route('child');
    });
  });

  var appcount = 0;
  App.ApplicationRoute = Ember.Route.extend({
    model: function() {
      ++appcount;
    }
  });

  var parentcount = 0;
  App.ParentRoute = Ember.Route.extend({
    model: function(params) {
      equal(params.parent_id, '123');
      ++parentcount;
    },
    actions: {
      refreshParent: function() {
        this.refresh();
      }
    }
  });

  var childcount = 0;
  App.ParentChildRoute = Ember.Route.extend({
    model: function() {
      ++childcount;
    }
  });

  bootApplication();

  equal(appcount, 1);
  equal(parentcount, 0);
  equal(childcount, 0);

  Ember.run(router, 'transitionTo', 'parent.child', '123');

  equal(appcount, 1);
  equal(parentcount, 1);
  equal(childcount, 1);

  Ember.run(router, 'send', 'refreshParent');

  equal(appcount, 1);
  equal(parentcount, 2);
  equal(childcount, 2);
});

test("Specifying non-existent controller name in route#render throws", function() {
  expect(1);

  Router.map(function() {
    this.route("home", { path: "/" });
  });

  App.HomeRoute = Ember.Route.extend({
    renderTemplate: function() {
      try {
        this.render('homepage', { controller: 'stefanpenneristhemanforme' });
      } catch(e) {
        equal(e.message, "You passed `controller: 'stefanpenneristhemanforme'` into the `render` method, but no such controller could be found.");
      }
    }
  });

  bootApplication();
});

test("Redirecting with null model doesn't error out", function() {
  Router.map(function() {
    this.route("home", { path: '/' });
    this.route("about", { path: '/about/:hurhurhur' });
  });

  App.HomeRoute = Ember.Route.extend({
    beforeModel: function() {
      this.transitionTo('about', null);
    }
  });

  App.AboutRoute = Ember.Route.extend({
    serialize: function(model) {
      if (model === null) {
        return { hurhurhur: 'TreeklesMcGeekles' };
      }
    }
  });

  bootApplication();

  equal(router.get('location.path'), "/about/TreeklesMcGeekles");
});

test("rejecting the model hooks promise with a non-error prints the `message` property", function() {
  var rejectedMessage = 'OMG!! SOOOOOO BAD!!!!';
  var rejectedStack   = 'Yeah, buddy: stack gets printed too.';

  Router.map(function() {
    this.route("yippie", { path: "/" });
  });

  Ember.Logger.error = function(initialMessage, errorMessage, errorStack) {
    equal(initialMessage, 'Error while processing route: yippie', 'a message with the current route name is printed');
    equal(errorMessage, rejectedMessage, "the rejected reason's message property is logged");
    equal(errorStack, rejectedStack, "the rejected reason's stack property is logged");
  };

  App.YippieRoute = Ember.Route.extend({
    model: function(){
      return Ember.RSVP.reject({message: rejectedMessage, stack: rejectedStack});
    }
  });

  bootApplication();
});

test("rejecting the model hooks promise with no reason still logs error", function() {
  Router.map(function() {
    this.route("wowzers", { path: "/" });
  });

  Ember.Logger.error = function(initialMessage) {
    equal(initialMessage, 'Error while processing route: wowzers', 'a message with the current route name is printed');
  };

  App.WowzersRoute = Ember.Route.extend({
    model: function(){
      return Ember.RSVP.reject();
    }
  });

  bootApplication();
});

test("rejecting the model hooks promise with a string shows a good error", function() {
  var originalLoggerError = Ember.Logger.error;
  var rejectedMessage = "Supercalifragilisticexpialidocious";

  Router.map(function() {
    this.route("yondo", { path: "/" });
  });

  Ember.Logger.error = function(initialMessage, errorMessage) {
    equal(initialMessage, 'Error while processing route: yondo', 'a message with the current route name is printed');
    equal(errorMessage, rejectedMessage, "the rejected reason's message property is logged");
  };

  App.YondoRoute = Ember.Route.extend({
    model: function(){
      return Ember.RSVP.reject(rejectedMessage);
    }
  });

  bootApplication();

  Ember.Logger.error = originalLoggerError;
});

if (Ember.FEATURES.isEnabled("ember-routing-will-change-hooks")) {
  test("willLeave, willChangeModel actions fire on routes", function() {
    expect(2);

    App.Router.map(function() {
      this.route('user', { path: '/user/:id' });
    });

    function shouldNotFire() {
      ok(false, "this action shouldn't have been received");
    }

    var willChangeFired = false, willLeaveFired = false;
    App.IndexRoute = Ember.Route.extend({
      actions: {
        willChangeModel: shouldNotFire,
        willChangeContext: shouldNotFire,
        willLeave: function() {
          willLeaveFired = true;
        }
      }
    });

    App.UserRoute = Ember.Route.extend({
      actions: {
        willChangeModel: function() {
          willChangeFired = true;
        },
        willChangeContext: shouldNotFire,
        willLeave: shouldNotFire
      }
    });

    bootApplication();

    Ember.run(router, 'transitionTo', 'user', { id: 'wat' });
    ok(willLeaveFired, "#actions.willLeaveFired");
    Ember.run(router, 'transitionTo', 'user', { id: 'lol' });
    ok(willChangeFired, "user#actions.willChangeModel");
  });
} else {
  test("willLeave, willChangeContext, willChangeModel actions don't fire unless feature flag enabled", function() {
    expect(1);

    App.Router.map(function() {
      this.route('about');
    });

    function shouldNotFire() {
      ok(false, "this action shouldn't have been received");
    }

    App.IndexRoute = Ember.Route.extend({
      actions: {
        willChangeModel: shouldNotFire,
        willChangeContext: shouldNotFire,
        willLeave: shouldNotFire
      }
    });

    App.AboutRoute = Ember.Route.extend({
      setupController: function() {
        ok(true, "about route was entered");
      }
    });

    bootApplication();
    Ember.run(router, 'transitionTo', 'about');
  });
}

test("Errors in transitionTo within redirect hook are logged", function() {
  expect(3);
  var actual = [];

  Router.map(function() {
    this.route('yondo', { path: "/" });
    this.route('stink-bomb');
  });

  App.YondoRoute = Ember.Route.extend({
    redirect: function(){
      this.transitionTo('stink-bomb', {something: 'goes boom'});
    }
  });

  Ember.Logger.error = function() {
    // push the arguments onto an array so we can detect if the error gets logged twice
    actual.push(arguments);
  };

  bootApplication();

  equal(actual.length, 1, 'the error is only logged once');
  equal(actual[0][0], 'Error while processing route: yondo', 'source route is printed');
  ok(actual[0][1].match(/More context objects were passed than there are dynamic segments for the route: stink-bomb/), 'the error is printed');
});

test("Errors in transition show error template if available", function() {
  Ember.TEMPLATES.error = compile("<div id='error'>Error!</div>");

  Router.map(function() {
    this.route('yondo', { path: "/" });
    this.route('stink-bomb');
  });

  App.YondoRoute = Ember.Route.extend({
    redirect: function(){
      this.transitionTo('stink-bomb', {something: 'goes boom'});
    }
  });

  bootApplication();

  equal(Ember.$('#error').length, 1, "Error template was rendered.");
});

test("Route#resetController gets fired when changing models and exiting routes", function() {
  expect(4);

  Router.map(function() {
    this.resource("a", function() {
      this.resource("b", { path: '/b/:id' }, function() { });
      this.resource("c", { path: '/c/:id' }, function() { });
    });
    this.route('out');
  });

  var calls = [];

  var SpyRoute = Ember.Route.extend({
    setupController: function(controller, model, transition) {
      calls.push(['setup', this.routeName]);
    },

    resetController: function(controller) {
      calls.push(['reset', this.routeName]);
    }
  });

  App.ARoute = SpyRoute.extend();
  App.BRoute = SpyRoute.extend();
  App.CRoute = SpyRoute.extend();
  App.OutRoute = SpyRoute.extend();

  bootApplication();
  deepEqual(calls, []);

  Ember.run(router, 'transitionTo', 'b', 'b-1');
  deepEqual(calls, [['setup', 'a'], ['setup', 'b']]);
  calls.length = 0;

  Ember.run(router, 'transitionTo', 'c', 'c-1');
  deepEqual(calls, [['reset', 'b'], ['setup', 'c']]);
  calls.length = 0;

  Ember.run(router, 'transitionTo', 'out');
  deepEqual(calls, [['reset', 'c'], ['reset', 'a'], ['setup', 'out']]);
});

test("Exception during initialization of non-initial route is not swallowed", function() {
  Router.map(function() {
    this.route('boom');
  });
  App.BoomRoute = Ember.Route.extend({
    init: function() {
      throw new Error("boom!");
    }
  });
  bootApplication();
  throws(function(){
    Ember.run(router, 'transitionTo', 'boom');
  }, /\bboom\b/);
});


test("Exception during load of non-initial route is not swallowed", function() {
  Router.map(function() {
    this.route('boom');
  });
  var lookup = container.lookup;
  container.lookup = function() {
    if (arguments[0] === 'route:boom') {
      throw new Error("boom!");
    }
    return lookup.apply(this, arguments);
  };
  App.BoomRoute = Ember.Route.extend({
    init: function() {
      throw new Error("boom!");
    }
  });
  bootApplication();
  throws(function(){
    Ember.run(router, 'transitionTo', 'boom');
  });
});

test("Exception during initialization of initial route is not swallowed", function() {
  Router.map(function() {
    this.route('boom', {path: '/'});
  });
  App.BoomRoute = Ember.Route.extend({
    init: function() {
      throw new Error("boom!");
    }
  });
  throws(function(){
    bootApplication();
  }, /\bboom\b/);
});

test("Exception during load of initial route is not swallowed", function() {
  Router.map(function() {
    this.route('boom', {path: '/'});
  });
  var lookup = container.lookup;
  container.lookup = function() {
    if (arguments[0] === 'route:boom') {
      throw new Error("boom!");
    }
    return lookup.apply(this, arguments);
  };
  App.BoomRoute = Ember.Route.extend({
    init: function() {
      throw new Error("boom!");
    }
  });
  throws(function(){
    bootApplication();
  }, /\bboom\b/);
});<|MERGE_RESOLUTION|>--- conflicted
+++ resolved
@@ -423,11 +423,7 @@
   Ember.TEMPLATES.alert = compile(
     "<div class='alert-box'>Invader!</div>"
   );
-<<<<<<< HEAD
-  Ember.TEMPLATES.the_real_home_template = Ember.Handlebars.compile(
-=======
   Ember.TEMPLATES.the_real_home_template = compile(
->>>>>>> fb30082a
     "<p>THIS IS THE REAL HOME</p>{{outlet 'alert'}}"
   );
 
@@ -653,11 +649,7 @@
     })
   });
 
-<<<<<<< HEAD
-  Ember.TEMPLATES.home = Ember.Handlebars.compile(
-=======
   Ember.TEMPLATES.home = compile(
->>>>>>> fb30082a
     "<ul>{{#each passage in model}}<li>{{passage}}</li>{{/each}}</ul>"
   );
 
