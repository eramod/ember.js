--- conflicted
+++ resolved
@@ -210,15 +210,11 @@
     }
   });
 
-<<<<<<< HEAD
-  test("Slow promises returned from ApplicationRoute#model don't enter LoadingRoute", function() {
-=======
   App.LoadingRoute = Ember.Route.extend({
     setupController: function() {
       ok(false, "shouldn't get here");
     }
   });
->>>>>>> dd9434a7
 
   bootApplication();
 
@@ -377,16 +373,10 @@
 
   equal(appController.get('currentPath'), "grandma.mom.sally", "transition completed");
 
-<<<<<<< HEAD
-  test("Loading actions bubble to root, but don't enter substates above pivot", function() {
-
-    expect(6);
-=======
   Ember.run(router, 'transitionTo', 'grandma.smells');
   equal(appController.get('currentPath'), "grandma.mom.sally", "still in initial state because the only loading state is above the pivot route");
 
   Ember.run(smellsDeferred, 'resolve', {});
->>>>>>> dd9434a7
 
   equal(appController.get('currentPath'), "grandma.smells", "Finished transition");
 });
@@ -443,15 +433,8 @@
     var appDeferred = Ember.RSVP.defer();
 
     App.ApplicationRoute = Ember.Route.extend({
-<<<<<<< HEAD
-      actions: {
-        loading: function(transition, route) {
-          ok(true, "loading action received on ApplicationRoute");
-        }
-=======
       model: function() {
         return appDeferred.promise;
->>>>>>> dd9434a7
       }
     });
 
@@ -497,12 +480,7 @@
 
     bootApplication();
 
-<<<<<<< HEAD
-    Ember.run(router, 'transitionTo', 'grandma.smells');
-    equal(appController.get('currentPath'), "grandma.mom.sally", "still in initial state because the only loading state is above the pivot route");
-=======
     equal(Ember.$('#qunit-fixture > #toplevel-loading').text(), "TOPLEVEL LOADING");
->>>>>>> dd9434a7
 
     Ember.run(appDeferred, 'resolve', {});
 
