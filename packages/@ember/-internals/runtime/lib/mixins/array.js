--- conflicted
+++ resolved
@@ -1205,17 +1205,10 @@
 
       greet(prefix='Hello') {
         return `${prefix} ${this.name}`;
-<<<<<<< HEAD
-      },
-
-    });
-    let people = [Person.create('Joe'), Person.create('Matt')];
-=======
       }
     }
 
     let people = [new Person('Joe'), new Person('Matt')];
->>>>>>> 129d00b3
 
     people.invoke('greet'); // ['Hello Joe', 'Hello Matt']
     people.invoke('greet', 'Bonjour'); // ['Bonjour Joe', 'Bonjour Matt']
