/**
@module ember
@submodule ember-runtime
*/

// ..........................................................
// HELPERS
//
<<<<<<< HEAD
import { symbol } from 'ember-utils';
=======
import { symbol, toString } from 'ember-utils';
>>>>>>> 481df88c
import Ember, { // ES6TODO: Ember.A
  get,
  computed,
  cacheFor,
  isNone,
  Mixin,
  propertyWillChange,
  propertyDidChange,
  addListener,
  removeListener,
  sendEvent,
  hasListeners,
  _addBeforeObserver,
  _removeBeforeObserver,
  addObserver,
  removeObserver,
  meta,
  peekMeta
} from 'ember-metal';
import { deprecate, assert } from 'ember-debug';
import Enumerable from './enumerable';

function arrayObserversHelper(obj, target, opts, operation, notify) {
  let willChange = (opts && opts.willChange) || 'arrayWillChange';
  let didChange  = (opts && opts.didChange) || 'arrayDidChange';
  let hasObservers = get(obj, 'hasArrayObservers');

  if (hasObservers === notify) {
    propertyWillChange(obj, 'hasArrayObservers');
  }

  operation(obj, '@array:before', target, willChange);
  operation(obj, '@array:change', target, didChange);

  if (hasObservers === notify) {
    propertyDidChange(obj, 'hasArrayObservers');
  }

  return obj;
}

export function addArrayObserver(array, target, opts) {
  return arrayObserversHelper(array, target, opts, addListener, false);
}

export function removeArrayObserver(array, target, opts) {
  return arrayObserversHelper(array, target, opts, removeListener, true);
}

export function objectAt(content, idx) {
  return typeof content.objectAt === 'function' ? content.objectAt(idx) : content[idx];
}

export function arrayContentWillChange(array, startIdx, removeAmt, addAmt) {
  let removing, lim;

  // if no args are passed assume everything changes
  if (startIdx === undefined) {
    startIdx = 0;
    removeAmt = addAmt = -1;
  } else {
    if (removeAmt === undefined) {
      removeAmt = -1;
    }

    if (addAmt === undefined) {
      addAmt = -1;
    }
  }

  if (array.__each) {
    array.__each.arrayWillChange(array, startIdx, removeAmt, addAmt);
  }

  sendEvent(array, '@array:before', [array, startIdx, removeAmt, addAmt]);

  if (startIdx >= 0 && removeAmt >= 0 && get(array, 'hasEnumerableObservers')) {
    removing = [];
    lim = startIdx + removeAmt;

    for (let idx = startIdx; idx < lim; idx++) {
      removing.push(objectAt(array, idx));
    }
  } else {
    removing = removeAmt;
  }

  array.enumerableContentWillChange(removing, addAmt);

  return array;
}

export function arrayContentDidChange(array, startIdx, removeAmt, addAmt) {
  // if no args are passed assume everything changes
  if (startIdx === undefined) {
    startIdx = 0;
    removeAmt = addAmt = -1;
  } else {
    if (removeAmt === undefined) {
      removeAmt = -1;
    }

    if (addAmt === undefined) {
      addAmt = -1;
    }
  }

  let adding;
  if (startIdx >= 0 && addAmt >= 0 && get(array, 'hasEnumerableObservers')) {
    adding = [];
    let lim = startIdx + addAmt;

    for (let idx = startIdx; idx < lim; idx++) {
      adding.push(objectAt(array, idx));
    }
  } else {
    adding = addAmt;
  }

  array.enumerableContentDidChange(removeAmt, adding);

  if (array.__each) {
    array.__each.arrayDidChange(array, startIdx, removeAmt, addAmt);
  }

  sendEvent(array, '@array:change', [array, startIdx, removeAmt, addAmt]);

  let meta = peekMeta(array);
  let cache = meta && meta.readableCache();
  if (cache !== undefined) {
    let length = get(array, 'length');
    let addedAmount = (addAmt === -1 ? 0 : addAmt);
    let removedAmount = (removeAmt === -1 ? 0 : removeAmt);
    let delta = addedAmount - removedAmount;
    let previousLength = length - delta;

    let normalStartIdx = startIdx < 0 ? previousLength + startIdx : startIdx;
    if (cache.firstObject !== undefined && normalStartIdx === 0) {
      propertyWillChange(array, 'firstObject', meta);
      propertyDidChange(array, 'firstObject', meta);
    }

    if (cache.lastObject !== undefined) {
      let previousLastIndex = previousLength - 1;
      let lastAffectedIndex = normalStartIdx + removedAmount;
      if (previousLastIndex < lastAffectedIndex) {
        propertyWillChange(array, 'lastObject', meta);
        propertyDidChange(array, 'lastObject', meta);
      }
   }
  }

  return array;
}

const EMBER_ARRAY = symbol('EMBER_ARRAY');

export function isEmberArray(obj) {
  return obj && obj[EMBER_ARRAY];
}

// ..........................................................
// ARRAY
//
/**
  This mixin implements Observer-friendly Array-like behavior. It is not a
  concrete implementation, but it can be used up by other classes that want
  to appear like arrays.

  For example, ArrayProxy is a concrete classes that can
  be instantiated to implement array-like behavior. Both of these classes use
  the Array Mixin by way of the MutableArray mixin, which allows observable
  changes to be made to the underlying array.

  Unlike `Ember.Enumerable,` this mixin defines methods specifically for
  collections that provide index-ordered access to their contents. When you
  are designing code that needs to accept any kind of Array-like object, you
  should use these methods instead of Array primitives because these will
  properly notify observers of changes to the array.

  Although these methods are efficient, they do add a layer of indirection to
  your application so it is a good idea to use them only when you need the
  flexibility of using both true JavaScript arrays and "virtual" arrays such
  as controllers and collections.

  You can use the methods defined in this module to access and modify array
  contents in a KVO-friendly way. You can also be notified whenever the
  membership of an array changes by using `.observes('myArray.[]')`.

  To support `Ember.Array` in your own class, you must override two
  primitives to use it: `length()` and `objectAt()`.

  Note that the Ember.Array mixin also incorporates the `Ember.Enumerable`
  mixin. All `Ember.Array`-like objects are also enumerable.

  @class Array
  @namespace Ember
  @uses Ember.Enumerable
  @since Ember 0.9.0
  @public
*/
const ArrayMixin = Mixin.create(Enumerable, {

  [EMBER_ARRAY]: true,

  /**
    __Required.__ You must implement this method to apply this mixin.

    Your array must support the `length` property. Your replace methods should
    set this property whenever it changes.

    @property {Number} length
    @public
  */
  length: null,

  /**
    Returns the object at the given `index`. If the given `index` is negative
    or is greater or equal than the array length, returns `undefined`.

    This is one of the primitives you must implement to support `Ember.Array`.
    If your object supports retrieving the value of an array item using `get()`
    (i.e. `myArray.get(0)`), then you do not need to implement this method
    yourself.

    ```javascript
    let arr = ['a', 'b', 'c', 'd'];

    arr.objectAt(0);   // 'a'
    arr.objectAt(3);   // 'd'
    arr.objectAt(-1);  // undefined
    arr.objectAt(4);   // undefined
    arr.objectAt(5);   // undefined
    ```

    @method objectAt
    @param {Number} idx The index of the item to return.
    @return {*} item at index or undefined
    @public
  */
  objectAt(idx) {
    if (idx < 0 || idx >= get(this, 'length')) {
      return undefined;
    }

    return get(this, idx);
  },

  /**
    This returns the objects at the specified indexes, using `objectAt`.

    ```javascript
    let arr = ['a', 'b', 'c', 'd'];

    arr.objectsAt([0, 1, 2]);  // ['a', 'b', 'c']
    arr.objectsAt([2, 3, 4]);  // ['c', 'd', undefined]
    ```

    @method objectsAt
    @param {Array} indexes An array of indexes of items to return.
    @return {Array}
    @public
   */
  objectsAt(indexes) {
    return indexes.map(idx => objectAt(this, idx));
  },

  // overrides Ember.Enumerable version
  nextObject(idx) {
    return objectAt(this, idx);
  },

  /**
    This is the handler for the special array content property. If you get
    this property, it will return this. If you set this property to a new
    array, it will replace the current content.

    This property overrides the default property defined in `Ember.Enumerable`.

    @property []
    @return this
    @public
  */
  '[]': computed({
    get(key) {
      return this;
    },
    set(key, value) {
      this.replace(0, get(this, 'length'), value);
      return this;
    }
  }),

  firstObject: computed(function() {
    return objectAt(this, 0);
  }).readOnly(),

  lastObject: computed(function() {
    return objectAt(this, get(this, 'length') - 1);
  }).readOnly(),

  // optimized version from Enumerable
  contains(obj) {
    deprecate(
      '`Enumerable#contains` is deprecated, use `Enumerable#includes` instead.',
      false,
      { id: 'ember-runtime.enumerable-contains', until: '3.0.0', url: 'https://emberjs.com/deprecations/v2.x#toc_enumerable-contains' }
    );

    return this.indexOf(obj) >= 0;
  },

  // Add any extra methods to Ember.Array that are native to the built-in Array.
  /**
    Returns a new array that is a slice of the receiver. This implementation
    uses the observable array methods to retrieve the objects for the new
    slice.

    ```javascript
    let arr = ['red', 'green', 'blue'];

    arr.slice(0);       // ['red', 'green', 'blue']
    arr.slice(0, 2);    // ['red', 'green']
    arr.slice(1, 100);  // ['green', 'blue']
    ```

    @method slice
    @param {Number} beginIndex (Optional) index to begin slicing from.
    @param {Number} endIndex (Optional) index to end the slice at (but not included).
    @return {Array} New array with specified slice
    @public
  */
  slice(beginIndex, endIndex) {
    let ret = Ember.A();
    let length = get(this, 'length');

    if (isNone(beginIndex)) {
      beginIndex = 0;
    } else if (beginIndex < 0) {
      beginIndex = length + beginIndex;
    }

    if (isNone(endIndex) || (endIndex > length)) {
      endIndex = length;
    } else if (endIndex < 0) {
      endIndex = length + endIndex;
    }

    while (beginIndex < endIndex) {
      ret[ret.length] = objectAt(this, beginIndex++);
    }

    return ret;
  },

  /**
    Returns the index of the given object's first occurrence.
    If no `startAt` argument is given, the starting location to
    search is 0. If it's negative, will count backward from
    the end of the array. Returns -1 if no match is found.

    ```javascript
    let arr = ['a', 'b', 'c', 'd', 'a'];

    arr.indexOf('a');       //  0
    arr.indexOf('z');       // -1
    arr.indexOf('a', 2);    //  4
    arr.indexOf('a', -1);   //  4
    arr.indexOf('b', 3);    // -1
    arr.indexOf('a', 100);  // -1
    ```

    @method indexOf
    @param {Object} object the item to search for
    @param {Number} startAt optional starting location to search, default 0
    @return {Number} index or -1 if not found
    @public
  */
  indexOf(object, startAt) {
    let len = get(this, 'length');

    if (startAt === undefined) {
      startAt = 0;
    }

    if (startAt < 0) {
      startAt += len;
    }

    for (let idx = startAt; idx < len; idx++) {
      if (objectAt(this, idx) === object) {
        return idx;
      }
    }

    return -1;
  },

  /**
    Returns the index of the given object's last occurrence.
    If no `startAt` argument is given, the search starts from
    the last position. If it's negative, will count backward
    from the end of the array. Returns -1 if no match is found.

    ```javascript
    let arr = ['a', 'b', 'c', 'd', 'a'];

    arr.lastIndexOf('a');       //  4
    arr.lastIndexOf('z');       // -1
    arr.lastIndexOf('a', 2);    //  0
    arr.lastIndexOf('a', -1);   //  4
    arr.lastIndexOf('b', 3);    //  1
    arr.lastIndexOf('a', 100);  //  4
    ```

    @method lastIndexOf
    @param {Object} object the item to search for
    @param {Number} startAt optional starting location to search, default 0
    @return {Number} index or -1 if not found
    @public
  */
  lastIndexOf(object, startAt) {
    let len = get(this, 'length');

    if (startAt === undefined || startAt >= len) {
      startAt = len - 1;
    }

    if (startAt < 0) {
      startAt += len;
    }

    for (let idx = startAt; idx >= 0; idx--) {
      if (objectAt(this, idx) === object) {
        return idx;
      }
    }

    return -1;
  },

  // ..........................................................
  // ARRAY OBSERVERS
  //

  /**
    Adds an array observer to the receiving array. The array observer object
    normally must implement two methods:

    * `arrayWillChange(observedObj, start, removeCount, addCount)` - This method will be
      called just before the array is modified.
    * `arrayDidChange(observedObj, start, removeCount, addCount)` - This method will be
      called just after the array is modified.

    Both callbacks will be passed the observed object, starting index of the
    change as well as a count of the items to be removed and added. You can use
    these callbacks to optionally inspect the array during the change, clear
    caches, or do any other bookkeeping necessary.

    In addition to passing a target, you can also include an options hash
    which you can use to override the method names that will be invoked on the
    target.

    @method addArrayObserver
    @param {Object} target The observer object.
    @param {Object} opts Optional hash of configuration options including
      `willChange` and `didChange` option.
    @return {Ember.Array} receiver
    @public
  */

  addArrayObserver(target, opts) {
    return addArrayObserver(this, target, opts);
  },

  /**
    Removes an array observer from the object if the observer is current
    registered. Calling this method multiple times with the same object will
    have no effect.

    @method removeArrayObserver
    @param {Object} target The object observing the array.
    @param {Object} opts Optional hash of configuration options including
      `willChange` and `didChange` option.
    @return {Ember.Array} receiver
    @public
  */
  removeArrayObserver(target, opts) {
    return removeArrayObserver(this, target, opts);
  },

  /**
    Becomes true whenever the array currently has observers watching changes
    on the array.

    @property {Boolean} hasArrayObservers
    @public
  */
  hasArrayObservers: computed(function() {
    return hasListeners(this, '@array:change') || hasListeners(this, '@array:before');
  }),

  /**
    If you are implementing an object that supports `Ember.Array`, call this
    method just before the array content changes to notify any observers and
    invalidate any related properties. Pass the starting index of the change
    as well as a delta of the amounts to change.

    @method arrayContentWillChange
    @param {Number} startIdx The starting index in the array that will change.
    @param {Number} removeAmt The number of items that will be removed. If you
      pass `null` assumes 0
    @param {Number} addAmt The number of items that will be added. If you
      pass `null` assumes 0.
    @return {Ember.Array} receiver
    @public
  */
  arrayContentWillChange(startIdx, removeAmt, addAmt) {
    return arrayContentWillChange(this, startIdx, removeAmt, addAmt);
  },

  /**
    If you are implementing an object that supports `Ember.Array`, call this
    method just after the array content changes to notify any observers and
    invalidate any related properties. Pass the starting index of the change
    as well as a delta of the amounts to change.

    @method arrayContentDidChange
    @param {Number} startIdx The starting index in the array that did change.
    @param {Number} removeAmt The number of items that were removed. If you
      pass `null` assumes 0
    @param {Number} addAmt The number of items that were added. If you
      pass `null` assumes 0.
    @return {Ember.Array} receiver
    @public
  */
  arrayContentDidChange(startIdx, removeAmt, addAmt) {
    return arrayContentDidChange(this, startIdx, removeAmt, addAmt);
  },

  /**
    Returns `true` if the passed object can be found in the array.
    This method is a Polyfill for ES 2016 Array.includes.
    If no `startAt` argument is given, the starting location to
    search is 0. If it's negative, searches from the index of
    `this.length + startAt` by asc.

    ```javascript
    [1, 2, 3].includes(2);     // true
    [1, 2, 3].includes(4);     // false
    [1, 2, 3].includes(3, 2);  // true
    [1, 2, 3].includes(3, 3);  // false
    [1, 2, 3].includes(3, -1); // true
    [1, 2, 3].includes(1, -1); // false
    [1, 2, 3].includes(1, -4); // true
    [1, 2, NaN].includes(NaN); // true
    ```

    @method includes
    @param {Object} obj The object to search for.
    @param {Number} startAt optional starting location to search, default 0
    @return {Boolean} `true` if object is found in the array.
    @public
  */
  includes(obj, startAt) {
    let len = get(this, 'length');

    if (startAt === undefined) {
      startAt = 0;
    }

    if (startAt < 0) {
      startAt += len;
    }

    for (let idx = startAt; idx < len; idx++) {
      let currentObj = objectAt(this, idx);

      // SameValueZero comparison (NaN !== NaN)
      if (obj === currentObj || (obj !== obj && currentObj !== currentObj)) {
        return true;
      }
    }

    return false;
  },

  /**
    Returns a special object that can be used to observe individual properties
    on the array. Just get an equivalent property on this object and it will
    return an enumerable that maps automatically to the named key on the
    member objects.

    `@each` should only be used in a non-terminal context. Example:

    ```javascript
    myMethod: computed('posts.@each.author', function(){
      ...
    });
    ```

    If you merely want to watch for the array being changed, like an object being
    replaced, added or removed, use `[]` instead of `@each`.

    ```javascript
    myMethod: computed('posts.[]', function(){
      ...
    });
    ```

    @property @each
    @public
  */
  '@each': computed(function() {
    // TODO use Symbol or add to meta
    if (!this.__each) {
      this.__each = new EachProxy(this);
    }

    return this.__each;
  }).volatile().readOnly()
});

/**
  This is the object instance returned when you get the `@each` property on an
  array. It uses the unknownProperty handler to automatically create
  EachArray instances for property names.
  @class EachProxy
  @private
*/
function EachProxy(content) {
  this._content = content;
  this._keys = undefined;
  meta(this);
}

EachProxy.prototype = {
  __defineNonEnumerable(property) {
    this[property.name] = property.descriptor.value;
  },

  // ..........................................................
  // ARRAY CHANGES
  // Invokes whenever the content array itself changes.

  arrayWillChange(content, idx, removedCnt, addedCnt) {
    let keys = this._keys;
    let lim = removedCnt > 0 ? idx + removedCnt : -1;
    let meta;
    for (let key in keys) {
      meta = meta || peekMeta(this);
      if (lim > 0) {
        removeObserverForContentKey(content, key, this, idx, lim);
      }
      propertyWillChange(this, key, meta);
    }
  },

  arrayDidChange(content, idx, removedCnt, addedCnt) {
    let keys = this._keys;
    let lim = addedCnt > 0 ? idx + addedCnt : -1;
    let meta;
    for (let key in keys) {
      meta = meta || peekMeta(this);
      if (lim > 0) {
        addObserverForContentKey(content, key, this, idx, lim);
      }
      propertyDidChange(this, key, meta);
    }
  },

  // ..........................................................
  // LISTEN FOR NEW OBSERVERS AND OTHER EVENT LISTENERS
  // Start monitoring keys based on who is listening...

  willWatchProperty(property) {
    this.beginObservingContentKey(property);
  },

  didUnwatchProperty(property) {
    this.stopObservingContentKey(property);
  },

  // ..........................................................
  // CONTENT KEY OBSERVING
  // Actual watch keys on the source content.

  beginObservingContentKey(keyName) {
    let keys = this._keys;
    if (!keys) {
      keys = this._keys = Object.create(null);
    }

    if (!keys[keyName]) {
      keys[keyName] = 1;
      let content = this._content;
      let len = get(content, 'length');

      addObserverForContentKey(content, keyName, this, 0, len);
    } else {
      keys[keyName]++;
    }
  },

  stopObservingContentKey(keyName) {
    let keys = this._keys;
    if (keys && (keys[keyName] > 0) && (--keys[keyName] <= 0)) {
      let content = this._content;
      let len     = get(content, 'length');

      removeObserverForContentKey(content, keyName, this, 0, len);
    }
  },

  contentKeyWillChange(obj, keyName) {
    propertyWillChange(this, keyName);
  },

  contentKeyDidChange(obj, keyName) {
    propertyDidChange(this, keyName);
  }
};

function addObserverForContentKey(content, keyName, proxy, idx, loc) {
  while (--loc >= idx) {
    let item = objectAt(content, loc);
    if (item) {
      assert(`When using @each to observe the array \`${toString(content)}\`, the array must return an object`, typeof item === 'object');
      _addBeforeObserver(item, keyName, proxy, 'contentKeyWillChange');
      addObserver(item, keyName, proxy, 'contentKeyDidChange');
    }
  }
}

function removeObserverForContentKey(content, keyName, proxy, idx, loc) {
  while (--loc >= idx) {
    let item = objectAt(content, loc);
    if (item) {
      _removeBeforeObserver(item, keyName, proxy, 'contentKeyWillChange');
      removeObserver(item, keyName, proxy, 'contentKeyDidChange');
    }
  }
}

export default ArrayMixin;<|MERGE_RESOLUTION|>--- conflicted
+++ resolved
@@ -6,11 +6,7 @@
 // ..........................................................
 // HELPERS
 //
-<<<<<<< HEAD
-import { symbol } from 'ember-utils';
-=======
 import { symbol, toString } from 'ember-utils';
->>>>>>> 481df88c
 import Ember, { // ES6TODO: Ember.A
   get,
   computed,
