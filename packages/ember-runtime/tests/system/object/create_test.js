--- conflicted
+++ resolved
@@ -111,18 +111,6 @@
   equal(secondaryObj.foo, baseObj.foo, "Em.O.create inherits properties from Ember.Object parameter");
 });
 
-<<<<<<< HEAD
-test("throws if you try to pass anything other than an object or instance of Ember.Object", function(){
-  var expected = "Ember.Object.create only accepts objects.";
-
-  expectAssertion(function() {
-    var o = Ember.Object.create("some-string");
-  }, expected);
-
-  expectAssertion(function() {
-    var o = Ember.Object.create(null);
-  }, expected);
-=======
 test("throws if you try to pass anything a string as a parameter", function(){
   var expected = "Ember.Object.create only accepts an objects.";
 
@@ -139,7 +127,6 @@
 test("Ember.Object.create can take null as a parameter", function(){
   var o = Ember.Object.create(null);
   deepEqual(Ember.Object.create(), o);
->>>>>>> dd9434a7
 });
 
 module('Ember.Object.createWithMixins');
