--- conflicted
+++ resolved
@@ -352,11 +352,7 @@
 });
 
 QUnit.module("{{input type='text'}} - null/undefined values", {
-<<<<<<< HEAD
-  teardown: function() {
-=======
-  teardown() {
->>>>>>> 03003966
+  teardown() {
     runDestroy(view);
   }
 });
