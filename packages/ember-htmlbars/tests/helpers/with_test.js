/*jshint newcap:false*/
import EmberView from "ember-views/views/view";
import run from "ember-metal/run_loop";
import EmberObject from "ember-runtime/system/object";
import { computed } from "ember-metal/computed";
import { set } from "ember-metal/property_set";
import { get } from "ember-metal/property_get";
import ObjectController from "ember-runtime/controllers/object_controller";
import {
  objectControllerDeprecation
} from "ember-runtime/controllers/object_controller";
import EmberController from 'ember-runtime/controllers/controller';
import { Registry } from "ember-runtime/system/container";
import compile from "ember-template-compiler/system/compile";
import { runAppend, runDestroy } from "ember-runtime/tests/utils";

var view, lookup;
var originalLookup = Ember.lookup;

function testWithAs(moduleName, templateString) {
  QUnit.module(moduleName, {
    setup() {
      Ember.lookup = lookup = { Ember: Ember };

      view = EmberView.create({
        template: compile(templateString),
        context: {
          title: "Señor Engineer",
          person: { name: "Tom Dale" }
        }
      });

      runAppend(view);
    },

    teardown() {
      runDestroy(view);
      Ember.lookup = originalLookup;
    }
  });

  QUnit.test("it should support #with-as syntax", function() {
    equal(view.$().text(), "Señor Engineer: Tom Dale", "should be properly scoped");
  });

  QUnit.test("updating the context should update the alias", function() {
    run(function() {
      view.set('context.person', {
        name: "Yehuda Katz"
      });
    });

    equal(view.$().text(), "Señor Engineer: Yehuda Katz", "should be properly scoped after updating");
  });

  QUnit.test("updating a property on the context should update the HTML", function() {
    equal(view.$().text(), "Señor Engineer: Tom Dale", "precond - should be properly scoped after updating");

    run(function() {
      set(view, 'context.person.name', "Yehuda Katz");
    });

    equal(view.$().text(), "Señor Engineer: Yehuda Katz", "should be properly scoped after updating");
  });

  QUnit.test("updating a property on the view should update the HTML", function() {
    run(function() {
      view.set('context.title', "Señorette Engineer");
    });

    equal(view.$().text(), "Señorette Engineer: Tom Dale", "should be properly scoped after updating");
  });
}

testWithAs("ember-htmlbars: {{#with}} helper", "{{#with person as tom}}{{title}}: {{tom.name}}{{/with}}");

QUnit.module("Multiple Handlebars {{with foo as bar}} helpers", {
  setup() {
    Ember.lookup = lookup = { Ember: Ember };

    view = EmberView.create({
      template: compile("Admin: {{#with admin as person}}{{person.name}}{{/with}} User: {{#with user as person}}{{person.name}}{{/with}}"),
      context: {
        admin: { name: "Tom Dale" },
        user: { name: "Yehuda Katz" }
      }
    });

    runAppend(view);
  },

  teardown() {
    runDestroy(view);

    Ember.lookup = originalLookup;
  }
});

QUnit.test("re-using the same variable with different #with blocks does not override each other", function() {
  equal(view.$().text(), "Admin: Tom Dale User: Yehuda Katz", "should be properly scoped");
});

QUnit.test("the scoped variable is not available outside the {{with}} block.", function() {
  run(function() {
    view.set('template', compile("{{name}}-{{#with other as name}}{{name}}{{/with}}-{{name}}"));
    view.set('context', {
      name: 'Stef',
      other: 'Yehuda'
    });
  });

  equal(view.$().text(), "Stef-Yehuda-Stef", "should be properly scoped after updating");
});

QUnit.test("nested {{with}} blocks shadow the outer scoped variable properly.", function() {
  run(function() {
    view.set('template', compile("{{#with first as ring}}{{ring}}-{{#with fifth as ring}}{{ring}}-{{#with ninth as ring}}{{ring}}-{{/with}}{{ring}}-{{/with}}{{ring}}{{/with}}"));
    view.set('context', {
      first: 'Limbo',
      fifth: 'Wrath',
      ninth: 'Treachery'
    });
  });

  equal(view.$().text(), "Limbo-Wrath-Treachery-Wrath-Limbo", "should be properly scoped after updating");
});

QUnit.module("Handlebars {{#with}} globals helper [DEPRECATED]", {
  setup() {
    Ember.lookup = lookup = { Ember: Ember };

    lookup.Foo = { bar: 'baz' };
    view = EmberView.create({
      template: compile("{{#with Foo.bar as qux}}{{qux}}{{/with}}")
    });
  },

  teardown() {
    runDestroy(view);
    Ember.lookup = originalLookup;
  }
});

QUnit.test("it should support #with Foo.bar as qux [DEPRECATED]", function() {
  expectDeprecation(function() {
    runAppend(view);
  }, /Global lookup of Foo.bar from a Handlebars template is deprecated/);

  equal(view.$().text(), "baz", "should be properly scoped");

  run(function() {
    set(lookup.Foo, 'bar', 'updated');
  });

  equal(view.$().text(), "updated", "should update");
});

QUnit.module("Handlebars {{#with keyword as foo}}");

QUnit.test("it should support #with view as foo", function() {
  var view = EmberView.create({
    template: compile("{{#with view as myView}}{{myView.name}}{{/with}}"),
    name: "Sonics"
  });

  runAppend(view);
  equal(view.$().text(), "Sonics", "should be properly scoped");

  run(function() {
    set(view, 'name', "Thunder");
  });

  equal(view.$().text(), "Thunder", "should update");

  runDestroy(view);
});

QUnit.test("it should support #with name as food, then #with foo as bar", function() {
  var view = EmberView.create({
    template: compile("{{#with name as foo}}{{#with foo as bar}}{{bar}}{{/with}}{{/with}}"),
    context: { name: "caterpillar" }
  });

  runAppend(view);
  equal(view.$().text(), "caterpillar", "should be properly scoped");

  run(function() {
    set(view, 'context.name', "butterfly");
  });

  equal(view.$().text(), "butterfly", "should update");

  runDestroy(view);
});

QUnit.module("Handlebars {{#with this as foo}}");

QUnit.test("it should support #with this as qux", function() {
  var view = EmberView.create({
    template: compile("{{#with this as person}}{{person.name}}{{/with}}"),
    controller: EmberObject.create({ name: "Los Pivots" })
  });

  runAppend(view);
  equal(view.$().text(), "Los Pivots", "should be properly scoped");

  run(function() {
    set(view, 'controller.name', "l'Pivots");
  });

  equal(view.$().text(), "l'Pivots", "should update");

  runDestroy(view);
});

QUnit.module("Handlebars {{#with foo}} with defined controller");

QUnit.test("it should wrap context with object controller [DEPRECATED]", function() {
  expectDeprecation(objectControllerDeprecation);

  var Controller = ObjectController.extend({
    controllerName: computed(function() {
      return "controller:"+this.get('model.name') + ' and ' + this.get('parentController.name');
    })
  });

  var person = EmberObject.create({ name: 'Steve Holt' });
  var registry = new Registry();
  var container = registry.container();

  var parentController = EmberObject.create({
    container: container,
    name: 'Bob Loblaw'
  });

  view = EmberView.create({
    container: container,
    template: compile('{{#with view.person controller="person"}}{{controllerName}}{{/with}}'),
    person: person,
    controller: parentController
  });

  registry.register('controller:person', Controller);

  expectDeprecation(function() {
    runAppend(view);
  }, 'Using the context switching form of `{{with}}` is deprecated. Please use the keyword form (`{{with foo as bar}}`) instead.');

  equal(view.$().text(), "controller:Steve Holt and Bob Loblaw");

  run(function() {
    view.rerender();
  });

  equal(view.$().text(), "controller:Steve Holt and Bob Loblaw");

  run(function() {
    parentController.set('name', 'Carl Weathers');
    view.rerender();
  });

  equal(view.$().text(), "controller:Steve Holt and Carl Weathers");

  run(function() {
    person.set('name', 'Gob');
    view.rerender();
  });

  equal(view.$().text(), "controller:Gob and Carl Weathers");

  strictEqual(view._childViews[0].get('controller.target'), parentController, "the target property of the child controllers are set correctly");

  runDestroy(view);
});

/* requires each
QUnit.test("it should still have access to original parentController within an {{#each}}", function() {
  var Controller = ObjectController.extend({
    controllerName: computed(function() {
      return "controller:"+this.get('model.name') + ' and ' + this.get('parentController.name');
    })
  });

  var people = A([{ name: "Steve Holt" }, { name: "Carl Weathers" }]);
  var registry = new Registry();
  var container = registry.container();

  var parentController = EmberObject.create({
    container: container,
    name: 'Bob Loblaw',
    people: people
  });

  view = EmberView.create({
    container: container,
    template: compile('{{#each person in people}}{{#with person controller="person"}}{{controllerName}}{{/with}}{{/each}}'),
    controller: parentController
  });

  registry.register('controller:person', Controller);

  runAppend(view);

  equal(view.$().text(), "controller:Steve Holt and Bob Loblawcontroller:Carl Weathers and Bob Loblaw");

  runDestroy(view);
});
*/

QUnit.test("it should wrap keyword with object controller [DEPRECATED]", function() {
  expectDeprecation(objectControllerDeprecation);

  var PersonController = ObjectController.extend({
    name: computed('model.name', function() {
      return get(this, 'model.name').toUpperCase();
    })
  });

  var person = EmberObject.create({ name: 'Steve Holt' });
  var registry = new Registry();
  var container = registry.container();

  var parentController = EmberObject.create({
    container: container,
    person: person,
    name: 'Bob Loblaw'
  });

  view = EmberView.create({
    container: container,
    template: compile('{{#with person as steve controller="person"}}{{name}} - {{steve.name}}{{/with}}'),
    controller: parentController
  });

  registry.register('controller:person', PersonController);

  runAppend(view);

  equal(view.$().text(), "Bob Loblaw - STEVE HOLT");

  run(function() {
    view.rerender();
  });

  equal(view.$().text(), "Bob Loblaw - STEVE HOLT");

  run(function() {
    parentController.set('name', 'Carl Weathers');
    view.rerender();
  });

  equal(view.$().text(), "Carl Weathers - STEVE HOLT");

  run(function() {
    person.set('name', 'Gob');
    view.rerender();
  });

  equal(view.$().text(), "Carl Weathers - GOB");

  runDestroy(view);
});

QUnit.test("destroys the controller generated with {{with foo controller='blah'}} [DEPRECATED]", function() {
  var destroyed = false;
  var Controller = EmberController.extend({
    willDestroy() {
      this._super.apply(this, arguments);
      destroyed = true;
    }
  });

  var person = EmberObject.create({ name: 'Steve Holt' });
  var registry = new Registry();
  var container = registry.container();

  var parentController = EmberObject.create({
    container: container,
    person: person,
    name: 'Bob Loblaw'
  });

  view = EmberView.create({
    container: container,
    template: compile('{{#with person controller="person"}}{{controllerName}}{{/with}}'),
    controller: parentController
  });

  registry.register('controller:person', Controller);

  expectDeprecation(function() {
    runAppend(view);
  }, 'Using the context switching form of `{{with}}` is deprecated. Please use the keyword form (`{{with foo as bar}}`) instead.');

  runDestroy(view);

  ok(destroyed, 'controller was destroyed properly');
});

QUnit.test("destroys the controller generated with {{with foo as bar controller='blah'}}", function() {
  var destroyed = false;
  var Controller = EmberController.extend({
    willDestroy() {
      this._super.apply(this, arguments);
      destroyed = true;
    }
  });

  var person = EmberObject.create({ name: 'Steve Holt' });
  var registry = new Registry();
  var container = registry.container();

  var parentController = EmberObject.create({
    container: container,
    person: person,
    name: 'Bob Loblaw'
  });

  view = EmberView.create({
    container: container,
    template: compile('{{#with person as steve controller="person"}}{{controllerName}}{{/with}}'),
    controller: parentController
  });

  registry.register('controller:person', Controller);

  runAppend(view);

  runDestroy(view);

  ok(destroyed, 'controller was destroyed properly');
});

QUnit.module("{{#with}} helper binding to view keyword", {
  setup() {
    Ember.lookup = lookup = { Ember: Ember };

    view = EmberView.create({
      template: compile("We have: {{#with view.thing as fromView}}{{fromView.name}} and {{fromContext.name}}{{/with}}"),
      thing: { name: 'this is from the view' },
      context: {
        fromContext: { name: "this is from the context" }
      }
    });

    runAppend(view);
  },

  teardown() {
    runDestroy(view);
    Ember.lookup = originalLookup;
  }
});

QUnit.test("{{with}} helper can bind to keywords with 'as'", function() {
  equal(view.$().text(), "We have: this is from the view and this is from the context", "should render");
});

testWithAs("ember-htmlbars: {{#with x as |y|}}", "{{#with person as |tom|}}{{title}}: {{tom.name}}{{/with}}");

QUnit.module("Multiple Handlebars {{with foo as |bar|}} helpers", {
<<<<<<< HEAD
  setup: function() {
=======
  setup() {
>>>>>>> 03003966
    Ember.lookup = lookup = { Ember: Ember };

    view = EmberView.create({
      template: compile("Admin: {{#with admin as |person|}}{{person.name}}{{/with}} User: {{#with user as |person|}}{{person.name}}{{/with}}"),
      context: {
        admin: { name: "Tom Dale" },
        user: { name: "Yehuda Katz" }
      }
    });

    runAppend(view);
  },

<<<<<<< HEAD
  teardown: function() {
=======
  teardown() {
>>>>>>> 03003966
    runDestroy(view);
    Ember.lookup = originalLookup;
  }
});

QUnit.test("re-using the same variable with different #with blocks does not override each other", function() {
  equal(view.$().text(), "Admin: Tom Dale User: Yehuda Katz", "should be properly scoped");
});

QUnit.test("the scoped variable is not available outside the {{with}} block.", function() {
  run(function() {
    view.set('template', compile("{{name}}-{{#with other as |name|}}{{name}}{{/with}}-{{name}}"));
    view.set('context', {
      name: 'Stef',
      other: 'Yehuda'
    });
  });

  equal(view.$().text(), "Stef-Yehuda-Stef", "should be properly scoped after updating");
});

QUnit.test("nested {{with}} blocks shadow the outer scoped variable properly.", function() {
  run(function() {
    view.set('template', compile("{{#with first as |ring|}}{{ring}}-{{#with fifth as |ring|}}{{ring}}-{{#with ninth as |ring|}}{{ring}}-{{/with}}{{ring}}-{{/with}}{{ring}}{{/with}}"));
    view.set('context', {
      first: 'Limbo',
      fifth: 'Wrath',
      ninth: 'Treachery'
    });
  });

  equal(view.$().text(), "Limbo-Wrath-Treachery-Wrath-Limbo", "should be properly scoped after updating");
});<|MERGE_RESOLUTION|>--- conflicted
+++ resolved
@@ -459,11 +459,7 @@
 testWithAs("ember-htmlbars: {{#with x as |y|}}", "{{#with person as |tom|}}{{title}}: {{tom.name}}{{/with}}");
 
 QUnit.module("Multiple Handlebars {{with foo as |bar|}} helpers", {
-<<<<<<< HEAD
-  setup: function() {
-=======
   setup() {
->>>>>>> 03003966
     Ember.lookup = lookup = { Ember: Ember };
 
     view = EmberView.create({
@@ -477,11 +473,7 @@
     runAppend(view);
   },
 
-<<<<<<< HEAD
-  teardown: function() {
-=======
   teardown() {
->>>>>>> 03003966
     runDestroy(view);
     Ember.lookup = originalLookup;
   }
