--- conflicted
+++ resolved
@@ -218,11 +218,7 @@
 
   try {
     helpers['bind-attr'] = {
-<<<<<<< HEAD
-      helperFunction: function() {
-=======
       helperFunction() {
->>>>>>> 03003966
         equal(arguments[0], 'foo', 'First arg match');
         equal(arguments[1], 'bar', 'Second arg match');
 
