--- conflicted
+++ resolved
@@ -623,9 +623,9 @@
   });
 
   registry.register('controller:label', Controller, { instantiate: true });
-  registry.register('view:label',       LabelView);
-  registry.register('template:label',   compile('<div id="child-view"></div>'));
-  registry.register('template:nester',  compile('{{render "label"}}'));
+  registry.register('view:label', LabelView);
+  registry.register('template:label', compile('<div id="child-view"></div>'));
+  registry.register('template:nester', compile('{{render "label"}}'));
 
   view = EmberView.create({
     container:    container,
@@ -692,7 +692,7 @@
 
 QUnit.test('Template views add an elementId to child views created using the view helper', function() {
   registry.register('template:parent', compile('<div>{{view view.childView}}</div>'));
-  registry.register('template:child',  compile('I can\'t believe it\'s not butter.'));
+  registry.register('template:child', compile('I can\'t believe it\'s not butter.'));
 
   var ChildView = EmberView.extend({
     container: container,
@@ -853,21 +853,21 @@
     runAppend(view);
   });
 
-  ok(view.$('input').hasClass('unbound'),     'sets unbound classes directly');
-  ok(view.$('input').hasClass('great'),       'evaluates classes bound to global paths');
-  ok(view.$('input').hasClass('app-direct'),  'evaluates classes bound directly to global paths');
-  ok(view.$('input').hasClass('is-app'),      'evaluates classes bound directly to booleans in global paths - dasherizes and sets class when true');
-  ok(view.$('input').hasClass('enabled'),     'evaluates ternary operator in classBindings');
-  ok(!view.$('input').hasClass('disabled'),   'evaluates ternary operator in classBindings');
+  ok(view.$('input').hasClass('unbound'), 'sets unbound classes directly');
+  ok(view.$('input').hasClass('great'), 'evaluates classes bound to global paths');
+  ok(view.$('input').hasClass('app-direct'), 'evaluates classes bound directly to global paths');
+  ok(view.$('input').hasClass('is-app'), 'evaluates classes bound directly to booleans in global paths - dasherizes and sets class when true');
+  ok(view.$('input').hasClass('enabled'), 'evaluates ternary operator in classBindings');
+  ok(!view.$('input').hasClass('disabled'), 'evaluates ternary operator in classBindings');
 
   run(function() {
     App.set('isApp', false);
     App.set('isEnabled', false);
   });
 
-  ok(!view.$('input').hasClass('is-app'),     'evaluates classes bound directly to booleans in global paths - removes class when false');
-  ok(!view.$('input').hasClass('enabled'),    'evaluates ternary operator in classBindings');
-  ok(view.$('input').hasClass('disabled'),    'evaluates ternary operator in classBindings');
+  ok(!view.$('input').hasClass('is-app'), 'evaluates classes bound directly to booleans in global paths - removes class when false');
+  ok(!view.$('input').hasClass('enabled'), 'evaluates ternary operator in classBindings');
+  ok(view.$('input').hasClass('disabled'), 'evaluates ternary operator in classBindings');
 
   runDestroy(lookup.App);
 });
@@ -884,21 +884,21 @@
 
   runAppend(view);
 
-  ok(view.$('input').hasClass('unbound'),     'sets unbound classes directly');
-  ok(view.$('input').hasClass('editable'),    'evaluates classes bound in the current context');
+  ok(view.$('input').hasClass('unbound'), 'sets unbound classes directly');
+  ok(view.$('input').hasClass('editable'), 'evaluates classes bound in the current context');
   ok(view.$('input').hasClass('view-direct'), 'evaluates classes bound directly in the current context');
-  ok(view.$('input').hasClass('is-view'),     'evaluates classes bound directly to booleans in the current context - dasherizes and sets class when true');
-  ok(view.$('input').hasClass('enabled'),     'evaluates ternary operator in classBindings');
-  ok(!view.$('input').hasClass('disabled'),   'evaluates ternary operator in classBindings');
+  ok(view.$('input').hasClass('is-view'), 'evaluates classes bound directly to booleans in the current context - dasherizes and sets class when true');
+  ok(view.$('input').hasClass('enabled'), 'evaluates ternary operator in classBindings');
+  ok(!view.$('input').hasClass('disabled'), 'evaluates ternary operator in classBindings');
 
   run(function() {
     view.set('isView', false);
     view.set('isEnabled', false);
   });
 
-  ok(!view.$('input').hasClass('is-view'),    'evaluates classes bound directly to booleans in the current context - removes class when false');
-  ok(!view.$('input').hasClass('enabled'),    'evaluates ternary operator in classBindings');
-  ok(view.$('input').hasClass('disabled'),    'evaluates ternary operator in classBindings');
+  ok(!view.$('input').hasClass('is-view'), 'evaluates classes bound directly to booleans in the current context - removes class when false');
+  ok(!view.$('input').hasClass('enabled'), 'evaluates ternary operator in classBindings');
+  ok(view.$('input').hasClass('disabled'), 'evaluates ternary operator in classBindings');
 });
 
 QUnit.test('{{view}} should evaluate class bindings set with either classBinding or classNameBindings from globals DEPRECATED', function() {
@@ -920,21 +920,21 @@
     runAppend(view);
   });
 
-  ok(view.$('input').hasClass('unbound'),          'sets unbound classes directly');
-  ok(view.$('input').hasClass('great'),            'evaluates classBinding');
-  ok(view.$('input').hasClass('really-great'),     'evaluates classNameBinding');
-  ok(view.$('input').hasClass('enabled'),          'evaluates ternary operator in classBindings');
-  ok(view.$('input').hasClass('really-enabled'),   'evaluates ternary operator in classBindings');
-  ok(!view.$('input').hasClass('disabled'),        'evaluates ternary operator in classBindings');
+  ok(view.$('input').hasClass('unbound'), 'sets unbound classes directly');
+  ok(view.$('input').hasClass('great'), 'evaluates classBinding');
+  ok(view.$('input').hasClass('really-great'), 'evaluates classNameBinding');
+  ok(view.$('input').hasClass('enabled'), 'evaluates ternary operator in classBindings');
+  ok(view.$('input').hasClass('really-enabled'), 'evaluates ternary operator in classBindings');
+  ok(!view.$('input').hasClass('disabled'), 'evaluates ternary operator in classBindings');
   ok(!view.$('input').hasClass('really-disabled'), 'evaluates ternary operator in classBindings');
 
   run(function() {
     App.set('isEnabled', false);
   });
 
-  ok(!view.$('input').hasClass('enabled'),        'evaluates ternary operator in classBindings');
+  ok(!view.$('input').hasClass('enabled'), 'evaluates ternary operator in classBindings');
   ok(!view.$('input').hasClass('really-enabled'), 'evaluates ternary operator in classBindings');
-  ok(view.$('input').hasClass('disabled'),        'evaluates ternary operator in classBindings');
+  ok(view.$('input').hasClass('disabled'), 'evaluates ternary operator in classBindings');
   ok(view.$('input').hasClass('really-disabled'), 'evaluates ternary operator in classBindings');
 
   runDestroy(lookup.App);
@@ -1210,11 +1210,7 @@
   ok(view.$().text() === 'foobarProperty', 'Property was bound to correctly');
 });
 
-<<<<<<< HEAD
-test('{{view}} should be able to point to a local instance of view', function() {
-=======
 QUnit.test('{{view}} should be able to point to a local instance of view', function() {
->>>>>>> c68812cf
   view = EmberView.create({
     template: compile("{{view view.common}}"),
 
@@ -1227,11 +1223,7 @@
   equal(view.$().text(), "common", "tries to look up view name locally");
 });
 
-<<<<<<< HEAD
-test("{{view}} should be able to point to a local instance of subclass of view", function() {
-=======
 QUnit.test("{{view}} should be able to point to a local instance of subclass of view", function() {
->>>>>>> c68812cf
   var MyView = EmberView.extend();
   view = EmberView.create({
     template: compile("{{view view.subclassed}}"),
@@ -1244,11 +1236,7 @@
   equal(view.$().text(), "subclassed", "tries to look up view name locally");
 });
 
-<<<<<<< HEAD
-test("{{view}} asserts that a view class is present", function() {
-=======
 QUnit.test("{{view}} asserts that a view class is present", function() {
->>>>>>> c68812cf
   var MyView = EmberObject.extend();
   view = EmberView.create({
     template: compile("{{view view.notView}}"),
@@ -1257,20 +1245,12 @@
     })
   });
 
-<<<<<<< HEAD
-  expectAssertion(function(){
-=======
   expectAssertion(function() {
->>>>>>> c68812cf
     runAppend(view);
   }, /must be a subclass or an instance of Ember.View/);
 });
 
-<<<<<<< HEAD
-test("{{view}} asserts that a view class is present off controller", function() {
-=======
 QUnit.test("{{view}} asserts that a view class is present off controller", function() {
->>>>>>> c68812cf
   var MyView = EmberObject.extend();
   view = EmberView.create({
     template: compile("{{view notView}}"),
@@ -1281,20 +1261,12 @@
     })
   });
 
-<<<<<<< HEAD
-  expectAssertion(function(){
-=======
   expectAssertion(function() {
->>>>>>> c68812cf
     runAppend(view);
   }, /must be a subclass or an instance of Ember.View/);
 });
 
-<<<<<<< HEAD
-test("{{view}} asserts that a view instance is present", function() {
-=======
 QUnit.test("{{view}} asserts that a view instance is present", function() {
->>>>>>> c68812cf
   var MyView = EmberObject.extend();
   view = EmberView.create({
     template: compile("{{view view.notView}}"),
@@ -1303,20 +1275,12 @@
     })
   });
 
-<<<<<<< HEAD
-  expectAssertion(function(){
-=======
   expectAssertion(function() {
->>>>>>> c68812cf
     runAppend(view);
   }, /must be a subclass or an instance of Ember.View/);
 });
 
-<<<<<<< HEAD
-test("{{view}} asserts that a view subclass instance is present off controller", function() {
-=======
 QUnit.test("{{view}} asserts that a view subclass instance is present off controller", function() {
->>>>>>> c68812cf
   var MyView = EmberObject.extend();
   view = EmberView.create({
     template: compile("{{view notView}}"),
@@ -1327,11 +1291,7 @@
     })
   });
 
-<<<<<<< HEAD
-  expectAssertion(function(){
-=======
   expectAssertion(function() {
->>>>>>> c68812cf
     runAppend(view);
   }, /must be a subclass or an instance of Ember.View/);
 });