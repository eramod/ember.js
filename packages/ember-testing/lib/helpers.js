--- conflicted
+++ resolved
@@ -156,15 +156,11 @@
 
       // 3. If there are scheduled timers or we are inside of a run loop, keep polling
       if (Ember.run.hasScheduledTimers() || Ember.run.currentRunLoop) { return; }
-<<<<<<< HEAD
-
-=======
       if (Test.waiters && Test.waiters.any(function(waiter) {
         var context = waiter[0];
         var callback = waiter[1];
         return !callback.call(context);
       })) { return; }
->>>>>>> 2906688d
       // Stop polling
       clearInterval(watcher);
 
