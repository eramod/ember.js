--- conflicted
+++ resolved
@@ -309,19 +309,11 @@
   var innerRan = false;
 
   Test.adapter = QUnitAdapter.extend({
-<<<<<<< HEAD
-    asyncStart: function() {
-      async++;
-      this._super();
-    },
-    asyncEnd: function() {
-=======
     asyncStart() {
       async++;
       this._super();
     },
     asyncEnd() {
->>>>>>> 03003966
       async--;
       this._super();
     }
