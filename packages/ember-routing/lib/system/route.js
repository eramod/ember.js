--- conflicted
+++ resolved
@@ -334,19 +334,11 @@
     @since 1.7.0
   */
   _reset: function(isExiting, transition) {
-<<<<<<< HEAD
-    if (Ember.FEATURES.isEnabled("query-params-new")) {
-      var controller = this.controller;
-      controller._qpDelegate = get(this, '_qp.states.inactive');
-      this.resetController(this.controller, isExiting, transition);
-    }
-=======
     var controller = this.controller;
 
     controller._qpDelegate = get(this, '_qp.states.inactive');
 
     this.resetController(controller, isExiting, transition);
->>>>>>> 6943ac5d
   },
 
   /**
@@ -614,45 +606,6 @@
     },
 
     finalizeQueryParamChange: function(params, finalParams, transition) {
-<<<<<<< HEAD
-      if (Ember.FEATURES.isEnabled("query-params-new")) {
-        if (this.routeName !== 'application') { return true; }
-
-        // Transition object is absent for intermediate transitions.
-        if (!transition) { return; }
-
-        var handlerInfos = transition.state.handlerInfos;
-        var router = this.router;
-        var qpMeta = router._queryParamsFor(handlerInfos[handlerInfos.length-1].name);
-        var changes = router._qpUpdates;
-        var replaceUrl;
-
-        stashParamNames(router, handlerInfos);
-
-        for (var i = 0, len = qpMeta.qps.length; i < len; ++i) {
-          var qp = qpMeta.qps[i];
-          var route = qp.route;
-          var controller = route.controller;
-          var presentKey = qp.urlKey in params && qp.urlKey;
-
-          // Do a reverse lookup to see if the changed query
-          // param URL key corresponds to a QP property on
-          // this controller.
-          var value, svalue;
-          if (changes && qp.urlKey in changes) {
-            // Value updated in/before setupController
-            value = get(controller, qp.prop);
-            svalue = route.serializeQueryParam(value, qp.urlKey, qp.type);
-          } else {
-            if (presentKey) {
-              svalue = params[presentKey];
-              value = route.deserializeQueryParam(svalue, qp.urlKey, qp.type);
-            } else {
-              // No QP provided; use default value.
-              svalue = qp.sdef;
-              value = copyDefaultValue(qp.def);
-            }
-=======
       if (this.routeName !== 'application') { return true; }
 
       // Transition object is absent for intermediate transitions.
@@ -688,7 +641,6 @@
             // No QP provided; use default value.
             svalue = qp.sdef;
             value = copyDefaultValue(qp.def);
->>>>>>> 6943ac5d
           }
         }
 
@@ -1026,26 +978,6 @@
       Ember.deprecate("Ember.Route.setupControllers is deprecated. Please use Ember.Route.setupController(controller, model) instead.");
       this.setupControllers(controller, context);
     } else {
-<<<<<<< HEAD
-      if (Ember.FEATURES.isEnabled("query-params-new")) {
-        var states = get(this, '_qp.states');
-        if (transition) {
-          // Update the model dep values used to calculate cache keys.
-          stashParamNames(this.router, transition.state.handlerInfos);
-          controller._qpDelegate = states.changingKeys;
-          controller._updateCacheParams(transition.params);
-        }
-        controller._qpDelegate = states.allowOverrides;
-
-        if (transition) {
-          var qpValues = getQueryParamsFor(this, transition.state);
-          controller.setProperties(qpValues);
-        }
-
-        this.setupController(controller, context, transition);
-      } else {
-        this.setupController(controller, context);
-=======
       var states = get(this, '_qp.states');
       if (transition) {
         // Update the model dep values used to calculate cache keys.
@@ -1058,7 +990,6 @@
       if (transition) {
         var qpValues = getQueryParamsFor(this, transition.state);
         controller.setProperties(qpValues);
->>>>>>> 6943ac5d
       }
 
       this.setupController(controller, context, transition);
@@ -1904,243 +1835,6 @@
   states: {}
 };
 
-<<<<<<< HEAD
-if (Ember.FEATURES.isEnabled("query-params-new")) {
-  Route.reopen({
-    /**
-      Configuration hash for this route's queryParams. The possible
-      configuration options and their defaults are as follows
-      (assuming a query param whose URL key is `page`):
-
-      ```js
-      queryParams: {
-        page: {
-          // By default, controller query param properties don't
-          // cause a full transition when they are changed, but
-          // rather only cause the URL to update. Setting
-          // `refreshModel` to true will cause an "in-place"
-          // transition to occur, whereby the model hooks for
-          // this route (and any child routes) will re-fire, allowing
-          // you to reload models (e.g., from the server) using the
-          // updated query param values.
-          refreshModel: false,
-
-          // By default, changes to controller query param properties
-          // cause the URL to update via `pushState`, which means an
-          // item will be added to the browser's history, allowing
-          // you to use the back button to restore the app to the
-          // previous state before the query param property was changed.
-          // Setting `replace` to true will use `replaceState` (or its
-          // hash location equivalent), which causes no browser history
-          // item to be added. This options name and default value are
-          // the same as the `link-to` helper's `replace` option.
-          replace: false
-        }
-      }
-      ```
-
-      @property queryParams
-      @for Ember.Route
-      @type Hash
-    */
-    queryParams: {},
-
-    _qp: computed(function() {
-      var controllerName = this.controllerName || this.routeName;
-      var fullName = this.container.normalize('controller:' + controllerName);
-      var controllerClass = this.container.lookupFactory(fullName);
-
-      if (!controllerClass) {
-        return defaultQPMeta;
-      }
-
-      var controllerProto = controllerClass.proto();
-      var qpProps = get(controllerProto, '_normalizedQueryParams');
-      var cacheMeta = get(controllerProto, '_cacheMeta');
-
-      var qps = [], map = {}, self = this;
-      for (var propName in qpProps) {
-        if (!qpProps.hasOwnProperty(propName)) { continue; }
-
-        var desc = qpProps[propName],
-            urlKey = desc.as || this.serializeQueryParamKey(propName),
-            defaultValue = get(controllerProto, propName);
-
-        if (isArray(defaultValue)) {
-          defaultValue = Ember.A(defaultValue.slice());
-        }
-
-        var type = typeOf(defaultValue),
-            defaultValueSerialized = this.serializeQueryParam(defaultValue, urlKey, type),
-            fprop = controllerName + ':' + propName,
-            qp = {
-              def: defaultValue,
-              sdef: defaultValueSerialized,
-              type: type,
-              urlKey: urlKey,
-              prop: propName,
-              fprop: fprop,
-              ctrl: controllerName,
-              cProto: controllerProto,
-              svalue: defaultValueSerialized,
-              cacheType: desc.scope,
-              route: this,
-              cacheMeta: cacheMeta[propName]
-            };
-
-        map[propName] = map[urlKey] = map[fprop] = qp;
-        qps.push(qp);
-      }
-
-      return {
-        qps: qps,
-        map: map,
-        states: {
-          active: function(controller, prop) {
-            return self._activeQPChanged(controller, map[prop]);
-          },
-          allowOverrides: function(controller, prop) {
-            return self._updatingQPChanged(controller, map[prop]);
-          },
-          changingKeys: function(controller, prop) {
-            return self._updateSerializedQPValue(controller, map[prop]);
-          }
-        }
-      };
-    }),
-
-    _names: null,
-    _stashNames: function(_handlerInfo, dynamicParent) {
-      var handlerInfo = _handlerInfo;
-      if (this._names) { return; }
-      var names = this._names = handlerInfo._names;
-
-      if (!names.length) {
-        handlerInfo = dynamicParent;
-        names = handlerInfo && handlerInfo._names || [];
-      }
-
-      var qps = get(this, '_qp.qps');
-      var len = qps.length;
-
-      var namePaths = new Array(names.length);
-      for (var a = 0, nlen = names.length; a < nlen; ++a) {
-        namePaths[a] = handlerInfo.name + '.' + names[a];
-      }
-
-      for (var i = 0; i < len; ++i) {
-        var qp = qps[i];
-        var cacheMeta = qp.cacheMeta;
-        if (cacheMeta.scope === 'model') {
-          cacheMeta.parts = namePaths;
-        }
-        cacheMeta.prefix = qp.ctrl;
-      }
-    },
-
-    _updateSerializedQPValue: function(controller, qp) {
-      var value = get(controller, qp.prop);
-      qp.svalue = this.serializeQueryParam(value, qp.urlKey, qp.type);
-    },
-
-    _activeQPChanged: function(controller, qp) {
-      var value = get(controller, qp.prop);
-      this.router._queuedQPChanges[qp.fprop] = value;
-      run.once(this, this._fireQueryParamTransition);
-    },
-
-    _updatingQPChanged: function(controller, qp) {
-      var router = this.router;
-      if (!router._qpUpdates) {
-        router._qpUpdates = {};
-      }
-      router._qpUpdates[qp.urlKey] = true;
-    },
-
-    mergedProperties: ['queryParams'],
-
-    paramsFor: function(name) {
-      var route = this.container.lookup('route:' + name);
-
-      if (!route) {
-        return {};
-      }
-
-      var transition = this.router.router.activeTransition;
-      var state = transition ? transition.state : this.router.router.state;
-
-      var params = {};
-      merge(params, state.params[name]);
-      merge(params, getQueryParamsFor(route, state));
-
-      return params;
-    },
-
-    serializeQueryParamKey: function(controllerPropertyName) {
-      return controllerPropertyName;
-    },
-
-    serializeQueryParam: function(value, urlKey, defaultValueType) {
-      // urlKey isn't used here, but anyone overriding
-      // can use it to provide serialization specific
-      // to a certain query param.
-      if (defaultValueType === 'array') {
-        return JSON.stringify(value);
-      }
-      return '' + value;
-    },
-
-    deserializeQueryParam: function(value, urlKey, defaultValueType) {
-      // urlKey isn't used here, but anyone overriding
-      // can use it to provide deserialization specific
-      // to a certain query param.
-
-      // Use the defaultValueType of the default value (the initial value assigned to a
-      // controller query param property), to intelligently deserialize and cast.
-      if (defaultValueType === 'boolean') {
-        return (value === 'true') ? true : false;
-      } else if (defaultValueType === 'number') {
-        return (Number(value)).valueOf();
-      } else if (defaultValueType === 'array') {
-        return Ember.A(JSON.parse(value));
-      }
-      return value;
-    },
-
-
-    _fireQueryParamTransition: function() {
-      this.transitionTo({ queryParams: this.router._queuedQPChanges });
-      this.router._queuedQPChanges = {};
-    },
-
-    /**
-      A hook you can use to reset controller values either when the model
-      changes or the route is exiting.
-
-      ```js
-      App.ArticlesRoute = Ember.Route.extend({
-        // ...
-
-        resetController: function (controller, isExiting, transition) {
-          if (isExiting) {
-            controller.set('page', 1);
-          }
-        }
-      });
-      ```
-
-      @method resetController
-      @param {Controller} controller instance
-      @param {Boolean} isExiting
-      @param {Object} transition
-      @since 1.7.0
-    */
-    resetController: Ember.K
-  });
-}
-
-=======
->>>>>>> 6943ac5d
 function parentRoute(route) {
   var handlerInfo = handlerInfoFor(route, route.router.router.state.handlerInfos, -1);
   return handlerInfo && handlerInfo.handler;
