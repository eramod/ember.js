--- conflicted
+++ resolved
@@ -382,11 +382,7 @@
 
     @method enter
   */
-<<<<<<< HEAD
-  enter: function() {
-=======
   enter() {
->>>>>>> 03003966
     this.connections = [];
     this.activate();
     this.trigger('activate');
@@ -1883,11 +1879,7 @@
     @method disconnectOutlet
     @param {Object|String} options the options hash or outlet name
   */
-<<<<<<< HEAD
-  disconnectOutlet: function(options) {
-=======
   disconnectOutlet(options) {
->>>>>>> 03003966
     var outletName;
     var parentView;
     if (!options || typeof options === "string") {
@@ -1895,7 +1887,6 @@
     } else {
       outletName = options.outlet;
       parentView = options.parentView;
-<<<<<<< HEAD
     }
     parentView = parentView && parentView.replace(/\//g, '.');
     outletName = outletName || 'main';
@@ -1910,24 +1901,7 @@
     }
   },
 
-  _disconnectOutlet: function(outletName, parentView) {
-=======
-    }
-    parentView = parentView && parentView.replace(/\//g, '.');
-    outletName = outletName || 'main';
-    this._disconnectOutlet(outletName, parentView);
-    for (var i = 0; i < this.router.router.currentHandlerInfos.length; i++) {
-      // This non-local state munging is sadly necessary to maintain
-      // backward compatibility with our existing semantics, which allow
-      // any route to disconnectOutlet things originally rendered by any
-      // other route. This should all get cut in 2.0.
-      this.router.router.
-        currentHandlerInfos[i].handler._disconnectOutlet(outletName, parentView);
-    }
-  },
-
   _disconnectOutlet(outletName, parentView) {
->>>>>>> 03003966
     var parent = parentRoute(this);
     if (parent && parentView === parent.routeName) {
       parentView = undefined;
@@ -1960,11 +1934,7 @@
 
     @method teardownViews
   */
-<<<<<<< HEAD
-  teardownViews: function() {
-=======
   teardownViews() {
->>>>>>> 03003966
     if (this.connections && this.connections.length > 0) {
       this.connections = [];
       run.once(this.router, '_setOutlets');
