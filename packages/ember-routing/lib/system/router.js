import Ember from "ember-metal/core"; // FEATURES, Logger, assert
import EmberError from "ember-metal/error";
import { get } from "ember-metal/property_get";
import { set } from "ember-metal/property_set";
import { defineProperty } from "ember-metal/properties";
import { computed } from "ember-metal/computed";
import merge from "ember-metal/merge";
import run from "ember-metal/run_loop";

import { fmt } from "ember-runtime/system/string";
import EmberObject from "ember-runtime/system/object";
import Evented from "ember-runtime/mixins/evented";
import EmberRouterDSL from "ember-routing/system/dsl";
import EmberLocation from "ember-routing/location/api";
import {
  routeArgs,
  getActiveTargetName,
  stashParamNames
} from "ember-routing/utils";
import create from 'ember-metal/platform/create';

import RouterState from "./router_state";

/**
@module ember
@submodule ember-routing
*/

import Router from 'router';
import 'router/transition';

function K() { return this; }

var slice = [].slice;

/**
  The `Ember.Router` class manages the application state and URLs. Refer to
  the [routing guide](http://emberjs.com/guides/routing/) for documentation.

  @class Router
  @namespace Ember
  @extends Ember.Object
  @uses Ember.Evented
*/
var EmberRouter = EmberObject.extend(Evented, {
  /**
    The `location` property determines the type of URL's that your
    application will use.

    The following location types are currently available:

    * `hash`
    * `history`
    * `none`

    @property location
    @default 'hash'
    @see {Ember.Location}
  */
  location: 'hash',

  /**
   Represents the URL of the root of the application, often '/'. This prefix is
   assumed on all routes defined on this router.

   @property rootURL
   @default '/'
  */
  rootURL: '/',

  _initRouterJs(moduleBasedResolver) {
    var router = this.router = new Router();
    router.triggerEvent = triggerEvent;

    router._triggerWillChangeContext = K;
    router._triggerWillLeave = K;

    var dslCallbacks = this.constructor.dslCallbacks || [K];
    var dsl = new EmberRouterDSL(null, {
      enableLoadingSubstates: !!moduleBasedResolver
    });

    function generateDSL() {
      this.resource('application', { path: "/", overrideNameAssertion: true }, function() {
        for (var i=0; i < dslCallbacks.length; i++) {
          dslCallbacks[i].call(this);
        }
      });
    }

    generateDSL.call(dsl);

    if (get(this, 'namespace.LOG_TRANSITIONS_INTERNAL')) {
      router.log = Ember.Logger.debug;
    }

    router.map(dsl.generate());
  },

  init() {
    this._activeViews = {};
    this._qpCache = {};
    this._queuedQPChanges = {};
  },

  /**
    Represents the current URL.

    @method url
    @return {String} The current URL.
  */
  url: computed(function() {
    return get(this, 'location').getURL();
  }),

  /**
    Initializes the current router instance and sets up the change handling
    event listeners used by the instances `location` implementation.

    A property named `initialURL` will be used to determine the initial URL.
    If no value is found `/` will be used.

    @method startRouting
    @private
  */
  startRouting(moduleBasedResolver) {
    var initialURL = get(this, 'initialURL');

    if (this.setupRouter(moduleBasedResolver)) {
      if (typeof initialURL === "undefined") {
        initialURL = get(this, 'location').getURL();
      }
      var initialTransition = this.handleURL(initialURL);
      if (initialTransition && initialTransition.error) {
        throw initialTransition.error;
      }
    }
  },

  setupRouter(moduleBasedResolver) {
    this._initRouterJs(moduleBasedResolver);
    this._setupLocation();

    var router = this.router;
    var location = get(this, 'location');
    var self = this;

    // Allow the Location class to cancel the router setup while it refreshes
    // the page
    if (get(location, 'cancelRouterSetup')) {
      return false;
    }

    this._setupRouter(router, location);

    location.onUpdateURL(function(url) {
      self.handleURL(url);
    });

    return true;
  },

  /**
    Handles updating the paths and notifying any listeners of the URL
    change.

    Triggers the router level `didTransition` hook.

    @method didTransition
    @private
    @since 1.2.0
  */
  didTransition(infos) {
    updatePaths(this);

    this._cancelSlowTransitionTimer();

    this.notifyPropertyChange('url');
    this.set('currentState', this.targetState);

    // Put this in the runloop so url will be accurate. Seems
    // less surprising than didTransition being out of sync.
    run.once(this, this.trigger, 'didTransition');

    if (get(this, 'namespace').LOG_TRANSITIONS) {
      Ember.Logger.log("Transitioned into '" + EmberRouter._routePath(infos) + "'");
    }
  },

<<<<<<< HEAD
  _setOutlets: function() {
=======
  _setOutlets() {
>>>>>>> 03003966
    var handlerInfos = this.router.currentHandlerInfos;
    var route;
    var defaultParentState;
    var liveRoutes = null;

    if (!handlerInfos) {
      return;
    }

    for (var i = 0; i < handlerInfos.length; i++) {
      route = handlerInfos[i].handler;
      var connections = route.connections;
      var ownState;
      for (var j = 0; j < connections.length; j++) {
        var appended = appendLiveRoute(liveRoutes, defaultParentState, connections[j]);
        liveRoutes = appended.liveRoutes;
        if (appended.ownState.render.name === route.routeName || appended.ownState.render.outlet === 'main') {
          ownState = appended.ownState;
        }
      }
      if (connections.length === 0) {
        ownState = representEmptyRoute(liveRoutes, defaultParentState, route);
      }
      defaultParentState = ownState;
    }
    if (!this._toplevelView) {
      var OutletView = this.container.lookupFactory('view:-outlet');
      this._toplevelView = OutletView.create({ _isTopLevel: true });
      var instance = this.container.lookup('-application-instance:main');
      instance.didCreateRootView(this._toplevelView);
    }
    this._toplevelView.setOutletState(liveRoutes);
  },

  /**
    Handles notifying any listeners of an impending URL
    change.

    Triggers the router level `willTransition` hook.

    @method willTransition
    @private
    @since 1.11.0
  */
  willTransition(oldInfos, newInfos, transition) {
    run.once(this, this.trigger, 'willTransition', transition);

    if (get(this, 'namespace').LOG_TRANSITIONS) {
      Ember.Logger.log("Preparing to transition from '" + EmberRouter._routePath(oldInfos) + "' to '" + EmberRouter._routePath(newInfos) + "'");
    }
  },

  handleURL(url) {
    // Until we have an ember-idiomatic way of accessing #hashes, we need to
    // remove it because router.js doesn't know how to handle it.
    url = url.split(/#(.+)?/)[0];
    return this._doURLTransition('handleURL', url);
  },

  _doURLTransition(routerJsMethod, url) {
    var transition = this.router[routerJsMethod](url || '/');
    didBeginTransition(transition, this);
    return transition;
  },

  transitionTo(...args) {
    var queryParams;
    if (resemblesURL(args[0])) {
      return this._doURLTransition('transitionTo', args[0]);
    }

    var possibleQueryParams = args[args.length-1];
    if (possibleQueryParams && possibleQueryParams.hasOwnProperty('queryParams')) {
      queryParams = args.pop().queryParams;
    } else {
      queryParams = {};
    }

    var targetRouteName = args.shift();
    return this._doTransition(targetRouteName, args, queryParams);
  },

  intermediateTransitionTo() {
    this.router.intermediateTransitionTo(...arguments);

    updatePaths(this);

    var infos = this.router.currentHandlerInfos;
    if (get(this, 'namespace').LOG_TRANSITIONS) {
      Ember.Logger.log("Intermediate-transitioned into '" + EmberRouter._routePath(infos) + "'");
    }
  },

  replaceWith() {
    return this.transitionTo(...arguments).method('replace');
  },

  generate() {
    var url = this.router.generate(...arguments);
    return this.location.formatURL(url);
  },

  /**
    Determines if the supplied route is currently active.

    @method isActive
    @param routeName
    @return {Boolean}
    @private
  */
  isActive(routeName) {
    var router = this.router;
    return router.isActive(...arguments);
  },

  /**
    An alternative form of `isActive` that doesn't require
    manual concatenation of the arguments into a single
    array.

    @method isActiveIntent
    @param routeName
    @param models
    @param queryParams
    @return {Boolean}
    @private
    @since 1.7.0
  */
  isActiveIntent(routeName, models, queryParams) {
    return this.currentState.isActiveIntent(routeName, models, queryParams);
  },

  send(name, context) {
    this.router.trigger(...arguments);
  },

  /**
    Does this router instance have the given route.

    @method hasRoute
    @return {Boolean}
    @private
  */
  hasRoute(route) {
    return this.router.hasRoute(route);
  },

  /**
    Resets the state of the router by clearing the current route
    handlers and deactivating them.

    @private
    @method reset
   */
  reset() {
    if (this.router) {
      this.router.reset();
    }
  },

<<<<<<< HEAD
  willDestroy: function() {
=======
  willDestroy() {
>>>>>>> 03003966
    if (this._toplevelView) {
      this._toplevelView.destroy();
      this._toplevelView = null;
    }
<<<<<<< HEAD
    this._super.apply(this, arguments);
=======
    this._super(...arguments);
>>>>>>> 03003966
    this.reset();
  },

  _lookupActiveView(templateName) {
    var active = this._activeViews[templateName];
    return active && active[0];
  },

  _connectActiveView(templateName, view) {
    var existing = this._activeViews[templateName];

    if (existing) {
      existing[0].off('willDestroyElement', this, existing[1]);
    }

    function disconnectActiveView() {
      delete this._activeViews[templateName];
    }

    this._activeViews[templateName] = [view, disconnectActiveView];
    view.one('willDestroyElement', this, disconnectActiveView);
  },

  _setupLocation() {
    var location = get(this, 'location');
    var rootURL = get(this, 'rootURL');

    if ('string' === typeof location && this.container) {
      var resolvedLocation = this.container.lookup('location:' + location);

      if ('undefined' !== typeof resolvedLocation) {
        location = set(this, 'location', resolvedLocation);
      } else {
        // Allow for deprecated registration of custom location API's
        var options = {
          implementation: location
        };

        location = set(this, 'location', EmberLocation.create(options));
      }
    }

    if (location !== null && typeof location === 'object') {
      if (rootURL) {
        set(location, 'rootURL', rootURL);
      }

      // Allow the location to do any feature detection, such as AutoLocation
      // detecting history support. This gives it a chance to set its
      // `cancelRouterSetup` property which aborts routing.
      if (typeof location.detect === 'function') {
        location.detect();
      }

      // ensure that initState is called AFTER the rootURL is set on
      // the location instance
      if (typeof location.initState === 'function') {
        location.initState();
      }
    }
  },

  _getHandlerFunction() {
    var seen = create(null);
    var container = this.container;
    var DefaultRoute = container.lookupFactory('route:basic');
    var self = this;

    return function(name) {
      var routeName = 'route:' + name;
      var handler = container.lookup(routeName);

      if (seen[name]) {
        return handler;
      }

      seen[name] = true;

      if (!handler) {
        container._registry.register(routeName, DefaultRoute.extend());
        handler = container.lookup(routeName);

        if (get(self, 'namespace.LOG_ACTIVE_GENERATION')) {
          Ember.Logger.info("generated -> " + routeName, { fullName: routeName });
        }
      }

      handler.routeName = name;
      return handler;
    };
  },

  _setupRouter(router, location) {
    var lastURL;
    var emberRouter = this;

    router.getHandler = this._getHandlerFunction();

    var doUpdateURL = function() {
      location.setURL(lastURL);
    };

    router.updateURL = function(path) {
      lastURL = path;
      run.once(doUpdateURL);
    };

    if (location.replaceURL) {
      var doReplaceURL = function() {
        location.replaceURL(lastURL);
      };

      router.replaceURL = function(path) {
        lastURL = path;
        run.once(doReplaceURL);
      };
    }

    router.didTransition = function(infos) {
      emberRouter.didTransition(infos);
    };

    if (Ember.FEATURES.isEnabled('ember-router-willtransition')) {
      router.willTransition = function(oldInfos, newInfos, transition) {
        emberRouter.willTransition(oldInfos, newInfos, transition);
      };
    }
  },

  _serializeQueryParams(targetRouteName, queryParams) {
    var groupedByUrlKey = {};

    forEachQueryParam(this, targetRouteName, queryParams, function(key, value, qp) {
      var urlKey = qp.urlKey;
      if (!groupedByUrlKey[urlKey]) {
        groupedByUrlKey[urlKey] = [];
      }
      groupedByUrlKey[urlKey].push({
        qp: qp,
        value: value
      });
      delete queryParams[key];
    });

    for (var key in groupedByUrlKey) {
      var qps = groupedByUrlKey[key];
      Ember.assert(fmt("You're not allowed to have more than one controller " +
                       "property map to the same query param key, but both " +
                       "`%@` and `%@` map to `%@`. You can fix this by mapping " +
                       "one of the controller properties to a different query " +
                       "param key via the `as` config option, e.g. `%@: { as: 'other-%@' }`",
                       [qps[0].qp.fprop, qps[1] ? qps[1].qp.fprop : "", qps[0].qp.urlKey, qps[0].qp.prop, qps[0].qp.prop]), qps.length <= 1);
      var qp = qps[0].qp;
      queryParams[qp.urlKey] = qp.route.serializeQueryParam(qps[0].value, qp.urlKey, qp.type);
    }
  },

  _deserializeQueryParams(targetRouteName, queryParams) {
    forEachQueryParam(this, targetRouteName, queryParams, function(key, value, qp) {
      delete queryParams[key];
      queryParams[qp.prop] = qp.route.deserializeQueryParam(value, qp.urlKey, qp.type);
    });
  },

  _pruneDefaultQueryParamValues(targetRouteName, queryParams) {
    var qps = this._queryParamsFor(targetRouteName);
    for (var key in queryParams) {
      var qp = qps.map[key];
      if (qp && qp.sdef === queryParams[key]) {
        delete queryParams[key];
      }
    }
  },

  _doTransition(_targetRouteName, models, _queryParams) {
    var targetRouteName = _targetRouteName || getActiveTargetName(this.router);
    Ember.assert("The route " + targetRouteName + " was not found", targetRouteName && this.router.hasRoute(targetRouteName));

    var queryParams = {};
    merge(queryParams, _queryParams);
    this._prepareQueryParams(targetRouteName, models, queryParams);

    var transitionArgs = routeArgs(targetRouteName, models, queryParams);
    var transitionPromise = this.router.transitionTo.apply(this.router, transitionArgs);

    didBeginTransition(transitionPromise, this);

    return transitionPromise;
  },

  _prepareQueryParams(targetRouteName, models, queryParams) {
    this._hydrateUnsuppliedQueryParams(targetRouteName, models, queryParams);
    this._serializeQueryParams(targetRouteName, queryParams);
    this._pruneDefaultQueryParamValues(targetRouteName, queryParams);
  },

  /**
    Returns a merged query params meta object for a given route.
    Useful for asking a route what its known query params are.
   */
  _queryParamsFor(leafRouteName) {
    if (this._qpCache[leafRouteName]) {
      return this._qpCache[leafRouteName];
    }

    var map = {};
    var qps = [];
    this._qpCache[leafRouteName] = {
      map: map,
      qps: qps
    };

    var routerjs = this.router;
    var recogHandlerInfos = routerjs.recognizer.handlersFor(leafRouteName);

    for (var i = 0, len = recogHandlerInfos.length; i < len; ++i) {
      var recogHandler = recogHandlerInfos[i];
      var route = routerjs.getHandler(recogHandler.handler);
      var qpMeta = get(route, '_qp');

      if (!qpMeta) { continue; }

      merge(map, qpMeta.map);
      qps.push.apply(qps, qpMeta.qps);
    }

    return {
      qps: qps,
      map: map
    };
  },

  /*
    becomeResolved: function(payload, resolvedContext) {
      var params = this.serialize(resolvedContext);

      if (payload) {
        this.stashResolvedModel(payload, resolvedContext);
        payload.params = payload.params || {};
        payload.params[this.name] = params;
      }

      return this.factory('resolved', {
        context: resolvedContext,
        name: this.name,
        handler: this.handler,
        params: params
      });
    },
  */

  _hydrateUnsuppliedQueryParams(leafRouteName, contexts, queryParams) {
    var state = calculatePostTransitionState(this, leafRouteName, contexts);
    var handlerInfos = state.handlerInfos;
    var appCache = this._bucketCache;

    stashParamNames(this, handlerInfos);

    for (var i = 0, len = handlerInfos.length; i < len; ++i) {
      var route = handlerInfos[i].handler;
      var qpMeta = get(route, '_qp');

      for (var j = 0, qpLen = qpMeta.qps.length; j < qpLen; ++j) {
        var qp = qpMeta.qps[j];
        var presentProp = qp.prop in queryParams  && qp.prop ||
                          qp.fprop in queryParams && qp.fprop;

        if (presentProp) {
          if (presentProp !== qp.fprop) {
            queryParams[qp.fprop] = queryParams[presentProp];
            delete queryParams[presentProp];
          }
        } else {
          var controllerProto = qp.cProto;
          var cacheMeta = get(controllerProto, '_cacheMeta');

          var cacheKey = controllerProto._calculateCacheKey(qp.ctrl, cacheMeta[qp.prop].parts, state.params);
          queryParams[qp.fprop] = appCache.lookup(cacheKey, qp.prop, qp.def);
        }
      }
    }
  },

  _scheduleLoadingEvent(transition, originRoute) {
    this._cancelSlowTransitionTimer();
    this._slowTransitionTimer = run.scheduleOnce('routerTransitions', this, '_handleSlowTransition', transition, originRoute);
  },

  currentState: null,
  targetState: null,

  _handleSlowTransition(transition, originRoute) {
    if (!this.router.activeTransition) {
      // Don't fire an event if we've since moved on from
      // the transition that put us in a loading state.
      return;
    }

    this.set('targetState', RouterState.create({
      emberRouter: this,
      routerJs: this.router,
      routerJsState: this.router.activeTransition.state
    }));

    transition.trigger(true, 'loading', transition, originRoute);
  },

  _cancelSlowTransitionTimer() {
    if (this._slowTransitionTimer) {
      run.cancel(this._slowTransitionTimer);
    }
    this._slowTransitionTimer = null;
  }
});

/*
  Helper function for iterating root-ward, starting
  from (but not including) the provided `originRoute`.

  Returns true if the last callback fired requested
  to bubble upward.

  @private
 */
function forEachRouteAbove(originRoute, transition, callback) {
  var handlerInfos = transition.state.handlerInfos;
  var originRouteFound = false;
  var handlerInfo, route;

  for (var i = handlerInfos.length - 1; i >= 0; --i) {
    handlerInfo = handlerInfos[i];
    route = handlerInfo.handler;

    if (!originRouteFound) {
      if (originRoute === route) {
        originRouteFound = true;
      }
      continue;
    }

    if (callback(route, handlerInfos[i + 1].handler) !== true) {
      return false;
    }
  }
  return true;
}

// These get invoked when an action bubbles above ApplicationRoute
// and are not meant to be overridable.
var defaultActionHandlers = {

  willResolveModel(transition, originRoute) {
    originRoute.router._scheduleLoadingEvent(transition, originRoute);
  },

  error(error, transition, originRoute) {
    // Attempt to find an appropriate error substate to enter.
    var router = originRoute.router;

    var tryTopLevel = forEachRouteAbove(originRoute, transition, function(route, childRoute) {
      var childErrorRouteName = findChildRouteName(route, childRoute, 'error');
      if (childErrorRouteName) {
        router.intermediateTransitionTo(childErrorRouteName, error);
        return;
      }
      return true;
    });

    if (tryTopLevel) {
      // Check for top-level error state to enter.
      if (routeHasBeenDefined(originRoute.router, 'application_error')) {
        router.intermediateTransitionTo('application_error', error);
        return;
      }
    }

    logError(error, 'Error while processing route: ' + transition.targetName);
  },

  loading(transition, originRoute) {
    // Attempt to find an appropriate loading substate to enter.
    var router = originRoute.router;

    var tryTopLevel = forEachRouteAbove(originRoute, transition, function(route, childRoute) {
      var childLoadingRouteName = findChildRouteName(route, childRoute, 'loading');

      if (childLoadingRouteName) {
        router.intermediateTransitionTo(childLoadingRouteName);
        return;
      }

      // Don't bubble above pivot route.
      if (transition.pivotHandler !== route) {
        return true;
      }
    });

    if (tryTopLevel) {
      // Check for top-level loading state to enter.
      if (routeHasBeenDefined(originRoute.router, 'application_loading')) {
        router.intermediateTransitionTo('application_loading');
        return;
      }
    }
  }
};

function logError(_error, initialMessage) {
  var errorArgs = [];
  var error;
  if (_error && typeof _error === 'object' && typeof _error.errorThrown === 'object') {
    error = _error.errorThrown;
  } else {
    error = _error;
  }

  if (initialMessage) { errorArgs.push(initialMessage); }

  if (error) {
    if (error.message) { errorArgs.push(error.message); }
    if (error.stack) { errorArgs.push(error.stack); }

    if (typeof error === "string") { errorArgs.push(error); }
  }

  Ember.Logger.error.apply(this, errorArgs);
}

function findChildRouteName(parentRoute, originatingChildRoute, name) {
  var router = parentRoute.router;
  var childName;
  var targetChildRouteName = originatingChildRoute.routeName.split('.').pop();
  var namespace = parentRoute.routeName === 'application' ? '' : parentRoute.routeName + '.';

  if (Ember.FEATURES.isEnabled("ember-routing-named-substates")) {
    // First, try a named loading state, e.g. 'foo_loading'
    childName = namespace + targetChildRouteName + '_' + name;
    if (routeHasBeenDefined(router, childName)) {
      return childName;
    }
  }

  // Second, try general loading state, e.g. 'loading'
  childName = namespace + name;
  if (routeHasBeenDefined(router, childName)) {
    return childName;
  }
}

function routeHasBeenDefined(router, name) {
  var container = router.container;
  return router.hasRoute(name) &&
         (container._registry.has('template:' + name) || container._registry.has('route:' + name));
}

function triggerEvent(handlerInfos, ignoreFailure, args) {
  var name = args.shift();

  if (!handlerInfos) {
    if (ignoreFailure) { return; }
    throw new EmberError("Can't trigger action '" + name + "' because your app hasn't finished transitioning into its first route. To trigger an action on destination routes during a transition, you can call `.send()` on the `Transition` object passed to the `model/beforeModel/afterModel` hooks.");
  }

  var eventWasHandled = false;
  var handlerInfo, handler;

  for (var i = handlerInfos.length - 1; i >= 0; i--) {
    handlerInfo = handlerInfos[i];
    handler = handlerInfo.handler;

    if (handler._actions && handler._actions[name]) {
      if (handler._actions[name].apply(handler, args) === true) {
        eventWasHandled = true;
      } else {
        return;
      }
    }
  }

  if (defaultActionHandlers[name]) {
    defaultActionHandlers[name].apply(null, args);
    return;
  }

  if (!eventWasHandled && !ignoreFailure) {
    throw new EmberError("Nothing handled the action '" + name + "'. If you did handle the action, this error can be caused by returning true from an action handler in a controller, causing the action to bubble.");
  }
}

function calculatePostTransitionState(emberRouter, leafRouteName, contexts) {
  var routerjs = emberRouter.router;
  var state = routerjs.applyIntent(leafRouteName, contexts);
  var handlerInfos = state.handlerInfos;
  var params = state.params;

  for (var i = 0, len = handlerInfos.length; i < len; ++i) {
    var handlerInfo = handlerInfos[i];
    if (!handlerInfo.isResolved) {
      handlerInfo = handlerInfo.becomeResolved(null, handlerInfo.context);
    }
    params[handlerInfo.name] = handlerInfo.params;
  }
  return state;
}

function updatePaths(router) {
  var appController = router.container.lookup('controller:application');

  if (!appController) {
    // appController might not exist when top-level loading/error
    // substates have been entered since ApplicationRoute hasn't
    // actually been entered at that point.
    return;
  }

  var infos = router.router.currentHandlerInfos;
  var path = EmberRouter._routePath(infos);

  if (!('currentPath' in appController)) {
    defineProperty(appController, 'currentPath');
  }

  set(appController, 'currentPath', path);

  if (!('currentRouteName' in appController)) {
    defineProperty(appController, 'currentRouteName');
  }

  set(appController, 'currentRouteName', infos[infos.length - 1].name);
}

EmberRouter.reopenClass({
  router: null,

  /**
    The `Router.map` function allows you to define mappings from URLs to routes
    and resources in your application. These mappings are defined within the
    supplied callback function using `this.resource` and `this.route`.

    ```javascript
    App.Router.map(function(){
      this.route('about');
      this.resource('article');
    });
    ```

    For more detailed examples please see
    [the guides](http://emberjs.com/guides/routing/defining-your-routes/).

    @method map
    @param callback
  */
  map(callback) {

    if (!this.dslCallbacks) {
      this.dslCallbacks = [];
      this.reopenClass({ dslCallbacks: this.dslCallbacks });
    }

    this.dslCallbacks.push(callback);

    return this;
  },

  _routePath(handlerInfos) {
    var path = [];

    // We have to handle coalescing resource names that
    // are prefixed with their parent's names, e.g.
    // ['foo', 'foo.bar.baz'] => 'foo.bar.baz', not 'foo.foo.bar.baz'

    function intersectionMatches(a1, a2) {
      for (var i = 0, len = a1.length; i < len; ++i) {
        if (a1[i] !== a2[i]) {
          return false;
        }
      }
      return true;
    }

    var name, nameParts, oldNameParts;
    for (var i=1, l=handlerInfos.length; i<l; i++) {
      name = handlerInfos[i].name;
      nameParts = name.split(".");
      oldNameParts = slice.call(path);

      while (oldNameParts.length) {
        if (intersectionMatches(oldNameParts, nameParts)) {
          break;
        }
        oldNameParts.shift();
      }

      path.push.apply(path, nameParts.slice(oldNameParts.length));
    }

    return path.join(".");
  }
});

function didBeginTransition(transition, router) {
  var routerState = RouterState.create({
    emberRouter: router,
    routerJs: router.router,
    routerJsState: transition.state
  });

  if (!router.currentState) {
    router.set('currentState', routerState);
  }
  router.set('targetState', routerState);

  transition.then(null, function(error) {
    if (!error || !error.name) { return; }

    Ember.assert("The URL '" + error.message + "' did not match any routes in your application", error.name !== "UnrecognizedURLError");

    return error;
  }, 'Ember: Process errors from Router');
}

function resemblesURL(str) {
  return typeof str === 'string' && ( str === '' || str.charAt(0) === '/');
}

function forEachQueryParam(router, targetRouteName, queryParams, callback) {
  var qpCache = router._queryParamsFor(targetRouteName);

  for (var key in queryParams) {
    if (!queryParams.hasOwnProperty(key)) { continue; }
    var value = queryParams[key];
    var qp = qpCache.map[key];

    if (qp) {
      callback(key, value, qp);
    }
  }
}

function findLiveRoute(liveRoutes, name) {
  if (!liveRoutes) { return; }
  var stack = [liveRoutes];
  while (stack.length > 0) {
    var test = stack.shift();
    if (test.render.name === name) {
      return test;
    }
    var outlets = test.outlets;
    for (var outletName in outlets) {
      stack.push(outlets[outletName]);
    }
  }
}

function appendLiveRoute(liveRoutes, defaultParentState, renderOptions) {
  var target;
  var myState = {
    render: renderOptions,
    outlets: create(null)
  };
  if (renderOptions.into) {
    target = findLiveRoute(liveRoutes, renderOptions.into);
  } else {
    target = defaultParentState;
  }
  if (target) {
    set(target.outlets, renderOptions.outlet, myState);
  } else {
    if (renderOptions.into) {
      // Megahax time. Post-2.0-breaking-changes, we will just assert
      // right here that the user tried to target a nonexistent
      // thing. But for now we still need to support the `render`
      // helper, and people are allowed to target templates rendered
      // by the render helper. So instead we defer doing anyting with
      // these orphan renders until afterRender.
      appendOrphan(liveRoutes, renderOptions.into, myState);
    } else {
      liveRoutes = myState;
    }
  }
  return {
    liveRoutes: liveRoutes,
    ownState: myState
  };
}

function appendOrphan(liveRoutes, into, myState) {
  if (!liveRoutes.outlets.__ember_orphans__) {
    liveRoutes.outlets.__ember_orphans__ = {
      render: {
        name: '__ember_orphans__'
      },
      outlets: create(null)
    };
  }
  liveRoutes.outlets.__ember_orphans__.outlets[into] = myState;
  Ember.run.schedule('afterRender', function() {
    // `wasUsed` gets set by the render helper. See the function
    // `impersonateAnOutlet`.
    Ember.assert("You attempted to render into '" + into + "' but it was not found",
                 liveRoutes.outlets.__ember_orphans__.outlets[into].wasUsed);
  });
}

function representEmptyRoute(liveRoutes, defaultParentState, route) {
  // the route didn't render anything
  var alreadyAppended = findLiveRoute(liveRoutes, route.routeName);
  if (alreadyAppended) {
    // But some other route has already rendered our default
    // template, so that becomes the default target for any
    // children we may have.
    return alreadyAppended;
  } else {
    // Create an entry to represent our default template name,
    // just so other routes can target it and inherit its place
    // in the outlet hierarchy.
    defaultParentState.outlets.main = {
      render: {
        name: route.routeName,
        outlet: 'main'
      },
      outlets: {}
    };
    return defaultParentState;
  }
}

export default EmberRouter;<|MERGE_RESOLUTION|>--- conflicted
+++ resolved
@@ -187,11 +187,7 @@
     }
   },
 
-<<<<<<< HEAD
-  _setOutlets: function() {
-=======
   _setOutlets() {
->>>>>>> 03003966
     var handlerInfos = this.router.currentHandlerInfos;
     var route;
     var defaultParentState;
@@ -352,20 +348,12 @@
     }
   },
 
-<<<<<<< HEAD
-  willDestroy: function() {
-=======
   willDestroy() {
->>>>>>> 03003966
     if (this._toplevelView) {
       this._toplevelView.destroy();
       this._toplevelView = null;
     }
-<<<<<<< HEAD
-    this._super.apply(this, arguments);
-=======
     this._super(...arguments);
->>>>>>> 03003966
     this.reset();
   },
 
