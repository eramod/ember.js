/**
@module ember
@submodule ember-routing
*/

var get = Ember.get, set = Ember.set, fmt = Ember.String.fmt;

require('ember-handlebars/helpers/view');

Ember.onLoad('Ember.Handlebars', function(Handlebars) {

  var resolveParams = Ember.Router.resolveParams,
      resolvePaths  = Ember.Router.resolvePaths,
      isSimpleClick = Ember.ViewUtils.isSimpleClick;

  function fullRouteName(router, name) {
    var nameWithIndex;
    if (!router.hasRoute(name)) {
      nameWithIndex = name + '.index';
      Ember.assert(fmt("The attempt to link-to route '%@' failed (also tried '%@'). " +
                       "The router did not find '%@' in its possible routes: '%@'",
                       [name, nameWithIndex, name, Ember.keys(router.router.recognizer.names).join("', '")]),
                       router.hasRoute(nameWithIndex));
      name = nameWithIndex;
    }

    return name;
  }

  function getResolvedPaths(options) {

    var types = options.options.types,
        data = options.options.data;

    return resolvePaths(options.context, options.params, { types: types, data: data });
  }

  /**
    `Ember.LinkView` renders an element whose `click` event triggers a
    transition of the application's instance of `Ember.Router` to
    a supplied route by name.

    Instances of `LinkView` will most likely be created through
    the `link-to` Handlebars helper, but properties of this class
    can be overridden to customize application-wide behavior.

    @class LinkView
    @namespace Ember
    @extends Ember.View
    @see {Handlebars.helpers.link-to}
  **/
  var LinkView = Ember.LinkView = Ember.View.extend({
    tagName: 'a',
    currentWhen: null,

    /**
      Sets the `title` attribute of the `LinkView`'s HTML element.

      @property title
      @default null
    **/
    title: null,

    /**
      Sets the `rel` attribute of the `LinkView`'s HTML element.

      @property rel
      @default null
    **/
    rel: null,

    /**
      The CSS class to apply to `LinkView`'s element when its `active`
      property is `true`.

      @property activeClass
      @type String
      @default active
    **/
    activeClass: 'active',

    /**
      The CSS class to apply to `LinkView`'s element when its `loading`
      property is `true`.

      @property loadingClass
      @type String
      @default loading
    **/
    loadingClass: 'loading',

    /**
      The CSS class to apply to a `LinkView`'s element when its `disabled`
      property is `true`.

      @property disabledClass
      @type String
      @default disabled
    **/
    disabledClass: 'disabled',
    _isDisabled: false,

    /**
      Determines whether the `LinkView` will trigger routing via
      the `replaceWith` routing strategy.

      @property replace
      @type Boolean
      @default false
    **/
    replace: false,

    /**
      By default the `{{link-to}}` helper will bind to the `href` and
      `title` attributes. It's discourage that you override these defaults,
      however you can push onto the array if needed.

      @property attributeBindings
      @type Array | String
      @default ['href', 'title', 'rel']
     **/
    attributeBindings: ['href', 'title', 'rel'],

    /**
      By default the `{{link-to}}` helper will bind to the `active`, `loading`, and
      `disabled` classes. It is discouraged to override these directly.

      @property classNameBindings
      @type Array
      @default ['active', 'loading', 'disabled']
     **/
    classNameBindings: ['active', 'loading', 'disabled'],

    /**
      By default the `{{link-to}}` helper responds to the `click` event. You
      can override this globally by setting this property to your custom
      event name.

      This is particularly useful on mobile when one wants to avoid the 300ms
      click delay using some sort of custom `tap` event.

      @property eventName
      @type String
      @default click
    */
    eventName: 'click',

    // this is doc'ed here so it shows up in the events
    // section of the API documentation, which is where
    // people will likely go looking for it.
    /**
      Triggers the `LinkView`'s routing behavior. If
      `eventName` is changed to a value other than `click`
      the routing behavior will trigger on that custom event
      instead.

      @event click
    **/

    /**
      An overridable method called when LinkView objects are instantiated.

      Example:

      ```javascript
      App.MyLinkView = Ember.LinkView.extend({
        init: function() {
          this._super();
          Ember.Logger.log('Event is ' + this.get('eventName'));
        }
      });
      ```

      NOTE: If you do override `init` for a framework class like `Ember.View` or
      `Ember.ArrayController`, be sure to call `this._super()` in your
      `init` declaration! If you don't, Ember may not have an opportunity to
      do important setup work, and you'll see strange behavior in your
      application.

      @method init
    */
    init: function() {
      this._super.apply(this, arguments);

      // Map desired event name to invoke function
      var eventName = get(this, 'eventName'), i;
      this.on(eventName, this, this._invoke);

      if (Ember.FEATURES.isEnabled("query-params")) {
        var queryParams = get(this, '_potentialQueryParams') || [];

        for(i=0; i < queryParams.length; i++) {
          this.registerObserver(this, queryParams[i], this, this._queryParamsChanged);
        }
      }
    },

    /**
      This method is invoked by observers installed during `init` that fire
      whenever the params change

      @private
      @method _paramsChanged
     */
    _paramsChanged: function() {
      this.notifyPropertyChange('resolvedParams');
    },

    /**
     This is called to setup observers that will trigger a rerender.

     @private
     @method _setupPathObservers
    **/
    _setupPathObservers: function(){
      var helperParameters = this.parameters,
          linkTextPath     = helperParameters.options.linkTextPath,
          paths = getResolvedPaths(helperParameters),
          length = paths.length,
          path, i, normalizedPath;

<<<<<<< HEAD
      var linkTextPath = helperParameters.options.linkTextPath;
      if (linkTextPath) {
        normalizedPath = Ember.Handlebars.normalizePath(templateContext, linkTextPath, helperParameters.options.data);
=======
      if (linkTextPath) {
        normalizedPath = Ember.Handlebars.normalizePath(helperParameters.context, linkTextPath, helperParameters.options.data);
>>>>>>> 2906688d
        this.registerObserver(normalizedPath.root, normalizedPath.path, this, this.rerender);
      }

      for(i=0; i < length; i++) {
        path = paths[i];
        if (null === path) {
          // A literal value was provided, not a path, so nothing to observe.
          continue;
        }

        normalizedPath = Ember.Handlebars.normalizePath(helperParameters.context, path, helperParameters.options.data);
        this.registerObserver(normalizedPath.root, normalizedPath.path, this, this._paramsChanged);
      }
    },

    afterRender: function(){
      this._super.apply(this, arguments);
      this._setupPathObservers();
    },

    /**
      This method is invoked by observers installed during `init` that fire
      whenever the query params change
      @private
     */
    _queryParamsChanged: function (object, path) {
      this.notifyPropertyChange('queryParams');
    },


    /**
      Even though this isn't a virtual view, we want to treat it as if it is
      so that you can access the parent with {{view.prop}}

      @private
      @method concreteView
    **/
    concreteView: Ember.computed(function() {
      return get(this, 'parentView');
    }).property('parentView'),

    /**

      Accessed as a classname binding to apply the `LinkView`'s `disabledClass`
      CSS `class` to the element when the link is disabled.

      When `true` interactions with the element will not trigger route changes.
      @property disabled
    */
    disabled: Ember.computed(function computeLinkViewDisabled(key, value) {
      if (value !== undefined) { this.set('_isDisabled', value); }

      return value ? get(this, 'disabledClass') : false;
    }),

    /**
      Accessed as a classname binding to apply the `LinkView`'s `activeClass`
      CSS `class` to the element when the link is active.

      A `LinkView` is considered active when its `currentWhen` property is `true`
      or the application's current route is the route the `LinkView` would trigger
      transitions into.

      @property active
    **/
    active: Ember.computed(function computeLinkViewActive() {
      if (get(this, 'loading')) { return false; }

      var router = get(this, 'router'),
          routeArgs = get(this, 'routeArgs'),
          contexts = routeArgs.slice(1),
          resolvedParams = get(this, 'resolvedParams'),
          currentWhen = this.currentWhen || resolvedParams[0],
          currentWithIndex = currentWhen + '.index',
          isActive = router.isActive.apply(router, [currentWhen].concat(contexts)) ||
                     router.isActive.apply(router, [currentWithIndex].concat(contexts));

      if (isActive) { return get(this, 'activeClass'); }
    }).property('resolvedParams', 'routeArgs', 'router.url'),

    /**
      Accessed as a classname binding to apply the `LinkView`'s `loadingClass`
      CSS `class` to the element when the link is loading.

      A `LinkView` is considered loading when it has at least one
      parameter whose value is currently null or undefined. During
      this time, clicking the link will perform no transition and
      emit a warning that the link is still in a loading state.

      @property loading
    **/
    loading: Ember.computed(function computeLinkViewLoading() {
      if (!get(this, 'routeArgs')) { return get(this, 'loadingClass'); }
    }).property('routeArgs'),

    /**
      Returns the application's main router from the container.

      @private
      @property router
    **/
    router: Ember.computed(function() {
      return get(this, 'controller').container.lookup('router:main');
    }),

    /**
      Event handler that invokes the link, activating the associated route.

      @private
      @method _invoke
      @param {Event} event
    */
    _invoke: function(event) {
      if (!isSimpleClick(event)) { return true; }

      if (this.preventDefault !== false) { event.preventDefault(); }
      if (this.bubbles === false) { event.stopPropagation(); }

      if (get(this, '_isDisabled')) { return false; }

      if (get(this, 'loading')) {
        Ember.Logger.warn("This link-to is in an inactive loading state because at least one of its parameters presently has a null/undefined value, or the provided route name is invalid.");
        return false;
      }

      var router = get(this, 'router'),
          routeArgs = get(this, 'routeArgs');

      if (get(this, 'replace')) {
        router.replaceWith.apply(router, routeArgs);
      } else {
        router.transitionTo.apply(router, routeArgs);
      }
    },

    /**
      Computed property that returns the resolved parameters.

      @private
      @property
      @return {Array}
     */
    resolvedParams: Ember.computed(function() {
      var parameters = this.parameters,
          options = parameters.options,
          types = options.types,
          data = options.data;

      // Original implementation if query params not enabled
      return resolveParams(parameters.context, parameters.params, { types: types, data: data });
    }).property(),

    /**
      Computed property that returns the current route name and
      any dynamic segments.

      @private
      @property
      @return {Array} An array with the route name and any dynamic segments
     */
    routeArgs: Ember.computed(function computeLinkViewRouteArgs() {
      var resolvedParams = get(this, 'resolvedParams').slice(0),
          router = get(this, 'router'),
          namedRoute = resolvedParams[0];

      if (!namedRoute) { return; }

      namedRoute = fullRouteName(router, namedRoute);
      resolvedParams[0] = namedRoute;

      for (var i = 1, len = resolvedParams.length; i < len; ++i) {
        var param = resolvedParams[i];
        if (param === null || typeof param === 'undefined') {
          // If contexts aren't present, consider the linkView unloaded.
          return;
        }
      }

      return resolvedParams;
    }).property('resolvedParams', 'queryParams', 'router.url'),


    _potentialQueryParams: Ember.computed(function () {
      var namedRoute = get(this, 'resolvedParams')[0];
      if (!namedRoute) { return null; }
      var router          = get(this, 'router');

      namedRoute = fullRouteName(router, namedRoute);

      return router.router.queryParamsForHandler(namedRoute);
    }).property('resolvedParams'),

    queryParams: Ember.computed(function () {
      var self              = this,
        queryParams         = null,
        allowedQueryParams  = get(this, '_potentialQueryParams');

      if (!allowedQueryParams) { return null; }
      allowedQueryParams.forEach(function (param) {
        var value = get(self, param);
        if (typeof value !== 'undefined') {
          queryParams = queryParams || {};
          queryParams[param] = value;
        }
      });


      return queryParams;
    }).property('_potentialQueryParams.[]'),

    /**
      Sets the element's `href` attribute to the url for
      the `LinkView`'s targeted route.

      If the `LinkView`'s `tagName` is changed to a value other
      than `a`, this property will be ignored.

      @property href
    **/
    href: Ember.computed(function computeLinkViewHref() {
      if (get(this, 'tagName') !== 'a') { return; }

      var router = get(this, 'router'),
          routeArgs = get(this, 'routeArgs');

      return routeArgs ? router.generate.apply(router, routeArgs) : get(this, 'loadingHref');
    }).property('routeArgs'),

    /**
      The default href value to use while a link-to is loading.
      Only applies when tagName is 'a'

      @property loadingHref
      @type String
      @default #
    */
    loadingHref: '#'
  });

  LinkView.toString = function() { return "LinkView"; };

  /**
    The `{{link-to}}` helper renders a link to the supplied
    `routeName` passing an optionally supplied model to the
    route as its `model` context of the route. The block
    for `{{link-to}}` becomes the innerHTML of the rendered
    element:

    ```handlebars
    {{#link-to 'photoGallery'}}
      Great Hamster Photos
    {{/link-to}}
    ```

    ```html
    <a href="/hamster-photos">
      Great Hamster Photos
    </a>
    ```

    ### Supplying a tagName
    By default `{{link-to}}` renders an `<a>` element. This can
    be overridden for a single use of `{{link-to}}` by supplying
    a `tagName` option:

    ```handlebars
    {{#link-to 'photoGallery' tagName="li"}}
      Great Hamster Photos
    {{/link-to}}
    ```

    ```html
    <li>
      Great Hamster Photos
    </li>
    ```

    To override this option for your entire application, see
    "Overriding Application-wide Defaults".

    ### Disabling the `link-to` helper
    By default `{{link-to}}` is enabled.
    any passed value to `disabled` helper property will disable the `link-to` helper.

    static use: the `disabled` option:

    ```handlebars
    {{#link-to 'photoGallery' disabled=true}}
      Great Hamster Photos
    {{/link-to}}
    ```

    dynamic use: the `disabledWhen` option:

    ```handlebars
    {{#link-to 'photoGallery' disabledWhen=controller.someProperty}}
      Great Hamster Photos
    {{/link-to}}
    ```

    any passed value to `disabled` will disable it except `undefined`.
    to ensure that only `true` disable the `link-to` helper you can
    override the global behaviour of `Ember.LinkView`.

    ```javascript
    Ember.LinkView.reopen({
      disabled: Ember.computed(function(key, value) {
        if (value !== undefined) {
          this.set('_isDisabled', value === true);
        }
        return value === true ? get(this, 'disabledClass') : false;
      })
    });
    ```

    see "Overriding Application-wide Defaults" for more.

    ### Handling `href`
    `{{link-to}}` will use your application's Router to
    fill the element's `href` property with a url that
    matches the path to the supplied `routeName` for your
    routers's configured `Location` scheme, which defaults
    to Ember.HashLocation.

    ### Handling current route
    `{{link-to}}` will apply a CSS class name of 'active'
    when the application's current route matches
    the supplied routeName. For example, if the application's
    current route is 'photoGallery.recent' the following
    use of `{{link-to}}`:

    ```handlebars
    {{#link-to 'photoGallery.recent'}}
      Great Hamster Photos from the last week
    {{/link-to}}
    ```

    will result in

    ```html
    <a href="/hamster-photos/this-week" class="active">
      Great Hamster Photos
    </a>
    ```

    The CSS class name used for active classes can be customized
    for a single use of `{{link-to}}` by passing an `activeClass`
    option:

    ```handlebars
    {{#link-to 'photoGallery.recent' activeClass="current-url"}}
      Great Hamster Photos from the last week
    {{/link-to}}
    ```

    ```html
    <a href="/hamster-photos/this-week" class="current-url">
      Great Hamster Photos
    </a>
    ```

    To override this option for your entire application, see
    "Overriding Application-wide Defaults".

    ### Supplying a model
    An optional model argument can be used for routes whose
    paths contain dynamic segments. This argument will become
    the model context of the linked route:

    ```javascript
    App.Router.map(function() {
      this.resource("photoGallery", {path: "hamster-photos/:photo_id"});
    });
    ```

    ```handlebars
    {{#link-to 'photoGallery' aPhoto}}
      {{aPhoto.title}}
    {{/link-to}}
    ```

    ```html
    <a href="/hamster-photos/42">
      Tomster
    </a>
    ```

    ### Supplying multiple models
    For deep-linking to route paths that contain multiple
    dynamic segments, multiple model arguments can be used.
    As the router transitions through the route path, each
    supplied model argument will become the context for the
    route with the dynamic segments:

    ```javascript
    App.Router.map(function() {
      this.resource("photoGallery", {path: "hamster-photos/:photo_id"}, function() {
        this.route("comment", {path: "comments/:comment_id"});
      });
    });
    ```
    This argument will become the model context of the linked route:

    ```handlebars
    {{#link-to 'photoGallery.comment' aPhoto comment}}
      {{comment.body}}
    {{/link-to}}
    ```

    ```html
    <a href="/hamster-photos/42/comment/718">
      A+++ would snuggle again.
    </a>
    ```

    ### Supplying an explicit dynamic segment value
    If you don't have a model object available to pass to `{{link-to}}`,
    an optional string or integer argument can be passed for routes whose
    paths contain dynamic segments. This argument will become the value
    of the dynamic segment:

    ```javascript
    App.Router.map(function() {
      this.resource("photoGallery", {path: "hamster-photos/:photo_id"});
    });
    ```

    ```handlebars
    {{#link-to 'photoGallery' aPhotoId}}
      {{aPhoto.title}}
    {{/link-to}}
    ```

    ```html
    <a href="/hamster-photos/42">
      Tomster
    </a>
    ```

    When transitioning into the linked route, the `model` hook will
    be triggered with parameters including this passed identifier.

    ### Allowing Default Action

   By default the `{{link-to}}` helper prevents the default browser action
   by calling `preventDefault()` as this sort of action bubbling is normally
   handled internally and we do not want to take the browser to a new URL (for
   example).

   If you need to override this behavior specify `preventDefault=false` in
   your template:

    ```handlebars
    {{#link-to 'photoGallery' aPhotoId preventDefault=false}}
      {{aPhotoId.title}}
    {{/link-to}}
    ```

    ### Overriding attributes
    You can override any given property of the Ember.LinkView
    that is generated by the `{{link-to}}` helper by passing
    key/value pairs, like so:

    ```handlebars
    {{#link-to  aPhoto tagName='li' title='Following this link will change your life' classNames='pic sweet'}}
      Uh-mazing!
    {{/link-to}}
    ```

    See [Ember.LinkView](/api/classes/Ember.LinkView.html) for a
    complete list of overrideable properties. Be sure to also
    check out inherited properties of `LinkView`.

    ### Overriding Application-wide Defaults
    ``{{link-to}}`` creates an instance of Ember.LinkView
    for rendering. To override options for your entire
    application, reopen Ember.LinkView and supply the
    desired values:

    ``` javascript
    Ember.LinkView.reopen({
      activeClass: "is-active",
      tagName: 'li'
    })
    ```

    It is also possible to override the default event in
    this manner:

    ``` javascript
    Ember.LinkView.reopen({
      eventName: 'customEventName'
    });
    ```

    @method link-to
    @for Ember.Handlebars.helpers
    @param {String} routeName
    @param {Object} [context]*
    @param [options] {Object} Handlebars key/value pairs of options, you can override any property of Ember.LinkView
    @return {String} HTML string
    @see {Ember.LinkView}
  */
  Ember.Handlebars.registerHelper('link-to', function linkToHelper(name) {
    var options = [].slice.call(arguments, -1)[0],
        params = [].slice.call(arguments, 0, -1),
        hash = options.hash;

    hash.disabledBinding = hash.disabledWhen;

    if (!options.fn) {
      var linkTitle = params.shift();
      var linkType = options.types.shift();
      var context = this;
      if (linkType === 'ID') {
        options.linkTextPath = linkTitle;
        options.fn = function() {
          return Ember.Handlebars.get(context, linkTitle, options);
        };
      } else {
        options.fn = function() {
          return linkTitle;
        };
      }
    }

    hash.parameters = {
      context: this,
      options: options,
      params: params
    };

    return Ember.Handlebars.helpers.view.call(this, LinkView, options);
  });

  /**
    See [link-to](/api/classes/Ember.Handlebars.helpers.html#method_link-to)

    @method linkTo
    @for Ember.Handlebars.helpers
    @deprecated
    @param {String} routeName
    @param {Object} [context]*
    @return {String} HTML string
  */
  Ember.Handlebars.registerHelper('linkTo', function linkToHelper() {
    Ember.warn("The 'linkTo' view helper is deprecated in favor of 'link-to'");
    return Ember.Handlebars.helpers['link-to'].apply(this, arguments);
  });
});

<|MERGE_RESOLUTION|>--- conflicted
+++ resolved
@@ -219,14 +219,8 @@
           length = paths.length,
           path, i, normalizedPath;
 
-<<<<<<< HEAD
-      var linkTextPath = helperParameters.options.linkTextPath;
-      if (linkTextPath) {
-        normalizedPath = Ember.Handlebars.normalizePath(templateContext, linkTextPath, helperParameters.options.data);
-=======
       if (linkTextPath) {
         normalizedPath = Ember.Handlebars.normalizePath(helperParameters.context, linkTextPath, helperParameters.options.data);
->>>>>>> 2906688d
         this.registerObserver(normalizedPath.root, normalizedPath.path, this, this.rerender);
       }
 
@@ -375,6 +369,15 @@
           types = options.types,
           data = options.data;
 
+      if (Ember.FEATURES.isEnabled("query-params")) {
+        if (parameters.params.length === 0) {
+          var appController = this.container.lookup('controller:application');
+          return [get(appController, 'currentRouteName')];
+        } else {
+          return resolveParams(parameters.context, parameters.params, { types: types, data: data });
+        }
+      }
+
       // Original implementation if query params not enabled
       return resolveParams(parameters.context, parameters.params, { types: types, data: data });
     }).property(),
@@ -403,6 +406,12 @@
           // If contexts aren't present, consider the linkView unloaded.
           return;
         }
+      }
+
+      if (Ember.FEATURES.isEnabled("query-params")) {
+        var queryParams = get(this, 'queryParams');
+
+        if (queryParams || queryParams === false) { resolvedParams.push({queryParams: queryParams}); }
       }
 
       return resolvedParams;
